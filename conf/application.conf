--- conflicted
+++ resolved
@@ -194,7 +194,6 @@
     }
 
     serialization-bindings {
-<<<<<<< HEAD
 			"models.akka.DSLinkState" = kryo
 			"models.akka.RequesterBehaviorState" = kryo
 			"models.akka.DSLinkBaseState" = kryo
@@ -212,22 +211,8 @@
 			"models.akka.DSLinkFolderState" = kryo
 			"models.akka.LastRidSet" = kryo
 			"models.Origin" = kryo
-=======
-      "models.akka.DSLinkBaseState" = kryo
       "models.akka.Messages$DSLinkNodeStats" = kryo
       "models.akka.cluster.PeerMessage" = kryo
-      "models.akka.DSLinkCreated" = kryo
-	  "models.akka.RidTargetsRequesterState" = kryo
-	  "models.akka.SidTargetsRequesterState" = kryo
-	  "models.akka.RemoveTargetByRid" = kryo
-	  "models.akka.RemoveTargetBySid" = kryo
-      "models.akka.ResponsesProcessed" = kryo
-      "models.akka.RequestsProcessed" = kryo
-      "models.akka.DSLinkRegistered" = kryo
-      "models.akka.DSLinkUnregistered" = kryo
-	  "models.akka.LastRidSet" = kryo
-      "models.Origin" = kryo
->>>>>>> 7411a353
     }
   }
     # temporary fix for StreamRef bug.
