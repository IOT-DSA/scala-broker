--- conflicted
+++ resolved
@@ -110,7 +110,6 @@
 	loggers = ["akka.event.slf4j.Slf4jLogger"]
 	logging-filter = "akka.event.slf4j.Slf4jLoggingFilter"
 	logger-startup-timeout = 30s
-<<<<<<< HEAD
 
   extensions = [
     "com.romix.akka.serialization.kryo.KryoSerializationExtension$"
@@ -148,13 +147,6 @@
       "models.Origin" = kryo
     }
   }
-=======
-	
-	persistence {
-		journal.plugin = "akka.persistence.journal.inmem"
-		snapshot-store.plugin = "akka.persistence.snapshot-store.local"
-	}
-
     # temporary fix for StreamRef bug.
     # https://github.com/akka/akka/issues/24934
     # should be fixed in 2.5.13
@@ -162,7 +154,6 @@
 	stream.materializer.stream-ref {
          subscription-timeout = 240 days
     }
->>>>>>> f7b0f329
 }
 
 akka.actor.mailbox.requirements {
