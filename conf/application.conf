# https://www.playframework.com/documentation/latest/Configuration

# Broker settings
broker {

	name = "broker-akka"

	server-config {
		dsId = "broker-akka-FEuG-dsvoy3Mfh-DY4ZLqxWdcjA9mky2MyCd0DmqTMw"
		publicKey = "BG4OYopcM2q09amKRKsc8N99ns5dybnBYG4Fi8bQVf6fKjyT_KRlPMJCs-3zvnSbBCXzS5fZfi88JuiLYwJY0gc"
		tempKey = "BARngwlfjwD7goZHCh_4iWsP0e3JszsvOtovn1UyPnqZLlSOyoUH1v_Lop0oUFClpVhlzsWAAqur6S8apZaBe4I"
		wsUrl = "/ws"
		httpUri = "/http"
		salt = 1234
		version = "1.1.2"
		updateInterval = 200
		# This line enables ability to use msgpack protocol in DSA messages btw DSLinks and the broker.
		# The commutication switches to MSGPACK when both sides (broker and a DSLINK) support it. if only
		# one side supports - "json" protocol will be used.
		# If you whould like to force using JSON protocol, just delete the "msgpack" string from
		# bellow string array
		format = ["json", "msgpack"]
	}

	salt = 1234

	subscriptions {
	    reconnectionTimeout = 30
	    queue.capacity = 30
	}

	# web socket configuration
	ws {
	  buffer = 128
	  overflow.strategy = dropNew
	}

	# maximum number of child rows in a single LIST response
	children.per.response = 100

	# response delivery engine
	responder {
		# simple, pooled, pubsub, dpubsub
		group.call.engine = simple

		list.pool.size = 5
		subscribe.pool.size = 5
	}

	# applicable only to clustered deployment
	downstream.shard.count = 100

	query.timeout = 5s

	metrics {
		# jdbc, influxdb or none
		collector = none
		retention {
			default = null
			# uncomment individual retention policies
			# ws_session = "week"
		}

		# uncomment to include geolocation resolution
		# geoip.db = "path-to-geolite.mmdb"
	}

	# true - show raw JSON data; false - show data objects
	logging.show.ws.payload = true
}

# Play Framework settings
play {
	http.secret.key = "y:UduF]/^Rr_IwNoql]>PDPatShuEa07WZpzJm>_?Y4<7BP_Gmpt4?35CACz28D0"
	server.websocket.frame.maxLength = 20000000
	akka.actor-system = "DSASystem"

	# disabling all filters until the security config is finalized
	filters.enabled=[]

	filters.headers {
	  contentSecurityPolicy = "default-src 'self';"
	  contentSecurityPolicy = ${play.filters.headers.contentSecurityPolicy}" img-src 'self' *.fbcdn.net *.twimg.com *.googleusercontent.com *.xingassets.com vk.com *.yimg.com secure.gravatar.com;"
	  contentSecurityPolicy = ${play.filters.headers.contentSecurityPolicy}" style-src 'self' 'unsafe-inline' cdnjs.cloudflare.com maxcdn.bootstrapcdn.com cdn.jsdelivr.net fonts.googleapis.com;"
	  contentSecurityPolicy = ${play.filters.headers.contentSecurityPolicy}" font-src 'self' fonts.gstatic.com fonts.googleapis.com cdnjs.cloudflare.com;"
	  contentSecurityPolicy = ${play.filters.headers.contentSecurityPolicy}" script-src 'self' 'unsafe-inline' cdnjs.cloudflare.com;"
	  contentSecurityPolicy = ${play.filters.headers.contentSecurityPolicy}" connect-src 'self' twitter.com *.xing.com;"
	}

	modules.enabled  += "models.MainModule"

	# Setting up https settings and values
	# For more options check https://www.playframework.com/documentation/2.6.x/SettingsAkkaHttp
	# The manual for creating ROOT sertificate is: https://lightbend.github.io/ssl-config/WSQuickStart.html
	# The property of the generated selfsign key is: CN=Admin, OU=IT, O=Acuitybrands, L=Athlas, ST=CA, C=US
	# Extra properties are: Alias: scala-broker, Password: acuitybrands
	server.https {
		port = 9443

		keyStore.path = "conf/store.jks"
		keyStore.type = "JKS"
		keyStore.password = "acuitybrands"
	}
}

kamon {

  util.filters {

      "akka.tracked-dispatcher" {
        includes = [ "**" ]
      }

      "akka.tracked-router" {
        includes = [ "**" ]
      }

      "ws-actors" {
         includes = [ "DSASystem/user/*/wsActor" ]
      }

      "dslink-downstream-actors" {
         includes = [ "DSASystem/user/downstream/**" ]
      }

      "dslink-upstream-actors" {
         includes = [ "DSASystem/user/upstream/**" ]
      }

      "akka.traced-actor" {
        includes = [ "**" ]
        excludes = [ "DSASystem/system/**"]
      }

  }

  akka.actor-groups = [ "ws-actors", "dslink-downstream-actors", "dslink-upstream-actors" ]
  trace.join-remote-parents-with-same-span-id = true

}

akka.remote.netty.tcp.port=2551


# Akka settings
akka {
	loglevel = "INFO"
	loggers = ["akka.event.slf4j.Slf4jLogger"]
	logging-filter = "akka.event.slf4j.Slf4jLoggingFilter"
	logger-startup-timeout = 30s

	persistence {
		journal.plugin = "akka.persistence.journal.inmem"
		snapshot-store.plugin = "akka.persistence.snapshot-store.local"
	}

    # temporary fix for StreamRef bug.
    # https://github.com/akka/akka/issues/24934
    # should be fixed in 2.5.13
    # curious thing: max possible timeout for this method is 248 days
	stream.materializer.stream-ref {
         subscription-timeout = 240 days
    }
}

akka.actor.mailbox.requirements {
	"akka.dispatch.BoundedDequeBasedMessageQueueSemantics" = bounded-mailbox
	"akka.dispatch.BoundedMessageQueueSemantics" = bounded-mailbox
}

bounded-mailbox {
	mailbox-type = "akka.dispatch.NonBlockingBoundedMailbox"
	mailbox-capacity = 1000
}
<<<<<<< HEAD


akka.actor {

  serializers {
    kryo = "com.romix.akka.serialization.kryo.KryoSerializer"
  }

  kryo {
    idstrategy = "explicit"
    use-unsafe = true
    post-serialization-transformations = "lz4"
    implicit-registration-logging = false
    mappings = {
      # java basic types
      "java.math.BigDecimal" = 10001
      "java.math.MathContext" = 10002
      "java.math.RoundingMode" = 10003

      # scala basic types
      "scala.collection.immutable.$colon$colon" = 11001
      "scala.None$" = 11002
      "scala.Some" = 11003
      "scala.collection.immutable.Map$EmptyMap$" = 11004
      "scala.collection.immutable.Nil$" = 11005
      "scala.math.BigDecimal" = 11006
      "scala.collection.immutable.Map$Map1" = 11007
      "scala.collection.immutable.Map$Map2" = 11008
      "scala.collection.immutable.Map$Map3" = 11009
      "scala.collection.immutable.HashMap$HashTrieMap" = 11010
      "scala.collection.mutable.ArrayBuffer" = 11011

      # akka basic types
      "akka.actor.Identify$" = 12001
      "akka.actor.RepointableActorRef" = 12002
      "akka.actor.LocalActorRef" = 12003
      "akka.actor.Address" = 12004
      "akka.actor.PoisonPill$" = 12005

      # broker types
      "models.akka.ConnectionInfo" = 13001
      "models.akka.cluster.EntityEnvelope" = 13002
      "models.akka.DSLinkMode$" = 13003
      "models.akka.cluster.PeerMessage" = 13004
      "models.RequestEnvelope" = 13005
      "models.ResponseEnvelope" = 13006

      # dsa messages
      "models.rpc.EmptyMessage" = 14001
      "models.rpc.AllowedMessage" = 14002
      "models.rpc.PingMessage" = 14003
      "models.rpc.PongMessage" = 14004
      "models.rpc.ResponseMessage" = 14005
      "models.rpc.RequestMessage" = 14006
      "models.rpc.ListRequest" = 14007
      "models.rpc.SetRequest" = 14008
      "models.rpc.RemoveRequest" = 14009
      "models.rpc.InvokeRequest" = 14010
      "models.rpc.SubscribeRequest" = 14011
      "models.rpc.UnsubscribeRequest" = 14012
      "models.rpc.CloseRequest" = 14013
      "models.rpc.DSAMethod$" = 14014
      "models.rpc.DSAResponse" = 14015
      "models.rpc.StreamState$" = 14016
      "models.rpc.DSAValue$NumericValue" = 14017
      "models.rpc.DSAValue$StringValue" = 14018
      "models.rpc.DSAValue$BooleanValue" = 14019
      "models.rpc.DSAValue$BinaryValue" = 14020
      "models.rpc.DSAValue$MapValue" = 14021
      "models.rpc.DSAValue$ArrayValue" = 14022
      "models.rpc.SubscriptionPath" = 14023

      # messages
      "models.akka.Messages$GetOrCreateDSLink" = 15001
      "models.akka.Messages$RemoveDSLink" = 15002
      "models.akka.Messages$GetDSLinkNames$" = 15003
      "models.akka.Messages$RegisterDSLink" = 15004
      "models.akka.Messages$LinkState" = 15005
      "models.akka.Messages$DSLinkStateChanged" = 15006
      "models.akka.Messages$UnregisterDSLink" = 15007
      "models.akka.Messages$ConnectEndpoint" = 15008
      "models.akka.Messages$DisconnectEndpoint" = 15009
      "models.akka.Messages$GetLinkInfo$" = 15010
      "models.akka.Messages$LinkInfo" = 15011
      "models.akka.Messages$GetDSLinkStats$" = 15012
      "models.akka.Messages$DSLinkNodeStats" = 15013
      "models.akka.Messages$DSLinkStats" = 15014
      "models.akka.Messages$FindDSLinks" = 15015
      "models.akka.Messages$RemoveDisconnectedDSLinks$" = 15016
      "models.akka.Messages$DisconnectEndpoint$" = 15017

      "models.api.DistributedDSANodeState" = 16001
    }
  }

  serialization-bindings {
    # akka types
    "akka.actor.PoisonPill$" = kryo

    # broker types
    "models.akka.cluster.EntityEnvelope" = kryo
    "models.RequestEnvelope" = kryo
    "models.ResponseEnvelope" = kryo

    # dsa messages
    "models.rpc.DSAMessage" = kryo
    "models.rpc.EmptyMessage" = kryo
    "models.rpc.AllowedMessage" = kryo
    "models.rpc.PingMessage" = kryo
    "models.rpc.PongMessage" = kryo
    "models.rpc.ResponseMessage" = kryo
    "models.rpc.RequestMessage" = kryo
    "models.api.DistributedDSANodeState" = kryo
  }
}
=======
>>>>>>> 338f322d

# uncomment to use InfluxDB database for metric collection
#influxdb.host = "localhost"
#influxdb.port = 8086
#influxdb.database = "dsabroker"

# uncomment to use JDBC database for metric collection
#db.default.driver=org.h2.Driver
#db.default.url="jdbc:h2:mem:play"<|MERGE_RESOLUTION|>--- conflicted
+++ resolved
@@ -172,7 +172,6 @@
 	mailbox-type = "akka.dispatch.NonBlockingBoundedMailbox"
 	mailbox-capacity = 1000
 }
-<<<<<<< HEAD
 
 
 akka.actor {
@@ -288,8 +287,6 @@
     "models.api.DistributedDSANodeState" = kryo
   }
 }
-=======
->>>>>>> 338f322d
 
 # uncomment to use InfluxDB database for metric collection
 #influxdb.host = "localhost"
