# https://www.playframework.com/documentation/latest/Configuration

# Broker settings
broker {

	name = "broker-akka"

	server-config {
		dsId = "broker-akka-FEuG-dsvoy3Mfh-DY4ZLqxWdcjA9mky2MyCd0DmqTMw"
		publicKey = "BG4OYopcM2q09amKRKsc8N99ns5dybnBYG4Fi8bQVf6fKjyT_KRlPMJCs-3zvnSbBCXzS5fZfi88JuiLYwJY0gc"
		tempKey = "BARngwlfjwD7goZHCh_4iWsP0e3JszsvOtovn1UyPnqZLlSOyoUH1v_Lop0oUFClpVhlzsWAAqur6S8apZaBe4I"
		wsUrl = "/ws"
		httpUri = "/http"
		salt = 1234
		version = "1.1.2"
		updateInterval = 200
		# This line enables ability to use msgpack protocol in DSA messages btw DSLinks and the broker.
		# The commutication switches to MSGPACK when both sides (broker and a DSLINK) support it. if only
		# one side supports - "json" protocol will be used.
		# If you whould like to force using JSON protocol, just delete the "msgpack" string from
		# bellow string array
		format = ["json", "msgpack"]
	}

	salt = 1234

	subscriptions {
	    reconnectionTimeout = 30
	    queue.capacity = 30
	}

	# web socket configuration
	ws {
	  buffer = 128
	  overflow.strategy = dropNew
	}

	# maximum number of child rows in a single LIST response
	children.per.response = 100

	# response delivery engine
	responder {
		# simple, pooled, pubsub, dpubsub
		group.call.engine = simple

		list.pool.size = 5
		subscribe.pool.size = 5
	}

	# applicable only to clustered deployment
	downstream.shard.count = 100

	query.timeout = 5s

	metrics {
		# jdbc, influxdb or none
		collector = none
		retention {
			default = null
			# uncomment individual retention policies
			# ws_session = "week"
		}

		# uncomment to include geolocation resolution
		# geoip.db = "path-to-geolite.mmdb"
	}

	# true - show raw JSON data; false - show data objects
	logging.show.ws.payload = true
}

# Play Framework settings
play {
	http.secret.key = "y:UduF]/^Rr_IwNoql]>PDPatShuEa07WZpzJm>_?Y4<7BP_Gmpt4?35CACz28D0"
	server.websocket.frame.maxLength = 20000000
	akka.actor-system = "DSASystem"

	# disabling all filters until the security config is finalized
	filters.enabled=[]

	filters.headers {
	  contentSecurityPolicy = "default-src 'self';"
	  contentSecurityPolicy = ${play.filters.headers.contentSecurityPolicy}" img-src 'self' *.fbcdn.net *.twimg.com *.googleusercontent.com *.xingassets.com vk.com *.yimg.com secure.gravatar.com;"
	  contentSecurityPolicy = ${play.filters.headers.contentSecurityPolicy}" style-src 'self' 'unsafe-inline' cdnjs.cloudflare.com maxcdn.bootstrapcdn.com cdn.jsdelivr.net fonts.googleapis.com;"
	  contentSecurityPolicy = ${play.filters.headers.contentSecurityPolicy}" font-src 'self' fonts.gstatic.com fonts.googleapis.com cdnjs.cloudflare.com;"
	  contentSecurityPolicy = ${play.filters.headers.contentSecurityPolicy}" script-src 'self' 'unsafe-inline' cdnjs.cloudflare.com;"
	  contentSecurityPolicy = ${play.filters.headers.contentSecurityPolicy}" connect-src 'self' twitter.com *.xing.com;"
	}

	modules.enabled  += "models.MainModule"

	# Setting up https settings and values
	# For more options check https://www.playframework.com/documentation/2.6.x/SettingsAkkaHttp
	# The manual for creating ROOT sertificate is: https://lightbend.github.io/ssl-config/WSQuickStart.html
	# The property of the generated selfsign key is: CN=Admin, OU=IT, O=Acuitybrands, L=Athlas, ST=CA, C=US
	# Extra properties are: Alias: scala-broker, Password: acuitybrands
	server.https {
		port = 9443

		keyStore.path = "conf/store.jks"
		keyStore.type = "JKS"
		keyStore.password = "acuitybrands"
	}
}

kamon {

  util.filters {

      "akka.tracked-dispatcher" {
        includes = [ "**" ]
      }

      "akka.tracked-router" {
        includes = [ "**" ]
      }

      "ws-actors" {
         includes = [ "DSASystem/user/*/wsActor" ]
      }

      "dslink-downstream-actors" {
         includes = [ "DSASystem/user/downstream/**" ]
      }

      "dslink-upstream-actors" {
         includes = [ "DSASystem/user/upstream/**" ]
      }

      "akka.traced-actor" {
        includes = [ "**" ]
        excludes = [ "DSASystem/system/**"]
      }

  }

  akka.actor-groups = [ "ws-actors", "dslink-downstream-actors", "dslink-upstream-actors" ]
  trace.join-remote-parents-with-same-span-id = true

}

akka.remote.netty.tcp.port=2551


# Akka settings
akka {

    http.parsing {
        uri-parsing-mode = relaxed
    }

	loglevel = "INFO"
	loggers = ["akka.event.slf4j.Slf4jLogger"]
	logging-filter = "akka.event.slf4j.Slf4jLoggingFilter"
	logger-startup-timeout = 30s

  extensions = [
    "com.romix.akka.serialization.kryo.KryoSerializationExtension$"
  ]

  persistence {
    snapshot-store.plugin = "akka.persistence.snapshot-store.local"
		journal {
			# plugin = "akka.persistence.journal.leveldb"
			plugin = "akka.persistence.journal.inmem"
		}
  }

  actor {
    serializers {
      kryo = "com.romix.akka.serialization.kryo.KryoSerializer"
    }

<<<<<<< HEAD
    kryo {
      idstrategy = "automatic"
      kryo-trace = false
    }

    serialization-bindings {
      "models.akka.DSLinkBaseState" = kryo
			"models.akka.RidTargetsRequesterState" = kryo
			"models.akka.SidTargetsRequesterState" = kryo
			"models.akka.RemoveTargetByRid" = kryo
			"models.akka.RemoveTargetBySid" = kryo
      "models.akka.ResponsesProcessed" = kryo
      "models.akka.RequestsProcessed" = kryo
      "models.akka.DSLinkRegistered" = kryo
      "models.akka.DSLinkUnregistered" = kryo
			"models.akka.LastRidSet" = kryo
      "models.Origin" = kryo
    }
  }
    # temporary fix for StreamRef bug.
    # https://github.com/akka/akka/issues/24934
    # should be fixed in 2.5.13
    # curious thing: max possible timeout for this method is 248 days
	stream.materializer.stream-ref {
         subscription-timeout = 240 days
    }
=======
>>>>>>> 43043912
}

akka.actor.mailbox.requirements {
	"akka.dispatch.BoundedDequeBasedMessageQueueSemantics" = bounded-mailbox
	"akka.dispatch.BoundedMessageQueueSemantics" = bounded-mailbox
}

bounded-mailbox {
	mailbox-type = "akka.dispatch.NonBlockingBoundedMailbox"
	mailbox-capacity = 1000
}

# uncomment to use InfluxDB database for metric collection
#influxdb.host = "localhost"
#influxdb.port = 8086
#influxdb.database = "dsabroker"

# uncomment to use JDBC database for metric collection
#db.default.driver=org.h2.Driver
#db.default.url="jdbc:h2:mem:play"<|MERGE_RESOLUTION|>--- conflicted
+++ resolved
@@ -171,7 +171,6 @@
       kryo = "com.romix.akka.serialization.kryo.KryoSerializer"
     }
 
-<<<<<<< HEAD
     kryo {
       idstrategy = "automatic"
       kryo-trace = false
@@ -198,8 +197,6 @@
 	stream.materializer.stream-ref {
          subscription-timeout = 240 days
     }
-=======
->>>>>>> 43043912
 }
 
 akka.actor.mailbox.requirements {
