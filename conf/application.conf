--- conflicted
+++ resolved
@@ -4,122 +4,122 @@
 # Broker settings
 broker {
 
-  # dirty hack for test perposes
-  skipAuth = false
-
-  name = "broker-akka"
-
-  server-config {
-    dsId = "broker-akka-FEuG-dsvoy3Mfh-DY4ZLqxWdcjA9mky2MyCd0DmqTMw"
-    publicKey = "BG4OYopcM2q09amKRKsc8N99ns5dybnBYG4Fi8bQVf6fKjyT_KRlPMJCs-3zvnSbBCXzS5fZfi88JuiLYwJY0gc"
-    tempKey = "BARngwlfjwD7goZHCh_4iWsP0e3JszsvOtovn1UyPnqZLlSOyoUH1v_Lop0oUFClpVhlzsWAAqur6S8apZaBe4I"
-    wsUrl = "/ws"
-    httpUri = "/http"
-    salt = 1234
-    version = "1.1.2"
-    updateInterval = 200
-    # This line enables ability to use msgpack protocol in DSA messages btw DSLinks and the broker.
-    # The commutication switches to MSGPACK when both sides (broker and a DSLINK) support it. if only
-    # one side supports - "json" protocol will be used.
-    # If you whould like to force using JSON protocol, just delete the "msgpack" string from
-    # bellow string array
-    format = ["json", "msgpack"]
+    # dirty hack for test perposes
+    skipAuth = false
+
+	name = "broker-akka"
+
+	server-config {
+		dsId = "broker-akka-FEuG-dsvoy3Mfh-DY4ZLqxWdcjA9mky2MyCd0DmqTMw"
+		publicKey = "BG4OYopcM2q09amKRKsc8N99ns5dybnBYG4Fi8bQVf6fKjyT_KRlPMJCs-3zvnSbBCXzS5fZfi88JuiLYwJY0gc"
+		tempKey = "BARngwlfjwD7goZHCh_4iWsP0e3JszsvOtovn1UyPnqZLlSOyoUH1v_Lop0oUFClpVhlzsWAAqur6S8apZaBe4I"
+		wsUrl = "/ws"
+		httpUri = "/http"
+		salt = 1234
+		version = "1.1.2"
+		updateInterval = 200
+		# This line enables ability to use msgpack protocol in DSA messages btw DSLinks and the broker.
+		# The commutication switches to MSGPACK when both sides (broker and a DSLINK) support it. if only
+		# one side supports - "json" protocol will be used.
+		# If you whould like to force using JSON protocol, just delete the "msgpack" string from
+		# bellow string array
+		format = ["json", "msgpack"]
 
     keyFilename = ".dslink.key"
-  }
-
-  dslink {
-    stateSnapshotter {
-      snapshotNumbersToKeep = 3
-    }
-  }
-
-  salt = 1234
-
-  subscriptions {
-    reconnectionTimeout = 30
-    queue.capacity = 30
-    send.batch.size = 100
-  }
-
-  # web socket configuration
-  ws {
-    buffer = 128
-    overflow.strategy = dropNew
-  }
-
-  # maximum number of child rows in a single LIST response
-  children.per.response = 100
-
-  # response delivery engine
-  responder {
-    # simple, pooled, pubsub, dpubsub
-    group.call.engine = simple
-
-    list.pool.size = 5
-    subscribe.pool.size = 5
-  }
-
-  # applicable only to clustered deployment
-  downstream.shard.count = 100
-
-  query.timeout = 5s
-
-  metrics {
-    # jdbc, influxdb or none
-    collector = none
-    retention {
-      default = null
-      # uncomment individual retention policies
-      # ws_session = "week"
-    }
-
-    # uncomment to include geolocation resolution
-    # geoip.db = "path-to-geolite.mmdb"
-  }
-
-  # true - show raw JSON data; false - show data objects
-  logging.show.ws.payload = true
-
-  # '0' means snapshot functionality is DISABLED, other positive values are events quantity
-  akka-persistence-snapshot-interval = 20
-
-  # true - disables token validation and permission checking
-  allowAllLinks = true
+	}
+
+	dslink {
+		stateSnapshotter {
+			snapshotNumbersToKeep = 3
+		}
+	}
+
+	salt = 1234
+
+	subscriptions {
+	    reconnectionTimeout = 30
+	    queue.capacity = 30
+	    send.batch.size = 100
+	}
+
+	# web socket configuration
+	ws {
+	  buffer = 128
+	  overflow.strategy = dropNew
+	}
+
+	# maximum number of child rows in a single LIST response
+	children.per.response = 100
+
+	# response delivery engine
+	responder {
+		# simple, pooled, pubsub, dpubsub
+		group.call.engine = simple
+
+		list.pool.size = 5
+		subscribe.pool.size = 5
+	}
+
+	# applicable only to clustered deployment
+	downstream.shard.count = 100
+
+	query.timeout = 5s
+
+	metrics {
+		# jdbc, influxdb or none
+		collector = none
+		retention {
+			default = null
+			# uncomment individual retention policies
+			# ws_session = "week"
+		}
+
+		# uncomment to include geolocation resolution
+		# geoip.db = "path-to-geolite.mmdb"
+	}
+
+	# true - show raw JSON data; false - show data objects
+	logging.show.ws.payload = true
+
+	# '0' means snapshot functionality is DISABLED, other positive values are events quantity
+	akka-persistence-snapshot-interval = 20
+
+	# true - disables token validation and permission checking
+	allowAllLinks = true
 }
 
 # Play Framework settings
 play {
-  http.secret.key = "y:UduF]/^Rr_IwNoql]>PDPatShuEa07WZpzJm>_?Y4<7BP_Gmpt4?35CACz28D0"
-  server.websocket.frame.maxLength = 20000000
-  akka.actor-system = "DSASystem"
-
-  # disabling all filters until the security config is finalized
-  filters.enabled = []
-
-  filters.headers {
-    contentSecurityPolicy = "default-src 'self';"
-    contentSecurityPolicy = ${play.filters.headers.contentSecurityPolicy}" img-src 'self' *.fbcdn.net *.twimg.com *.googleusercontent.com *.xingassets.com vk.com *.yimg.com secure.gravatar.com;"
-    contentSecurityPolicy = ${play.filters.headers.contentSecurityPolicy}" style-src 'self' 'unsafe-inline' cdnjs.cloudflare.com maxcdn.bootstrapcdn.com cdn.jsdelivr.net fonts.googleapis.com;"
-    contentSecurityPolicy = ${play.filters.headers.contentSecurityPolicy}" font-src 'self' fonts.gstatic.com fonts.googleapis.com cdnjs.cloudflare.com;"
-    contentSecurityPolicy = ${play.filters.headers.contentSecurityPolicy}" script-src 'self' 'unsafe-inline' cdnjs.cloudflare.com;"
-    contentSecurityPolicy = ${play.filters.headers.contentSecurityPolicy}" connect-src 'self' twitter.com *.xing.com;"
-  }
-
-  modules.enabled += "models.MainModule"
-
-  # Setting up https settings and values
-  # For more options check https://www.playframework.com/documentation/2.6.x/SettingsAkkaHttp
-  # The manual for creating ROOT sertificate is: https://lightbend.github.io/ssl-config/WSQuickStart.html
-  # The property of the generated selfsign key is: CN=Admin, OU=IT, O=Acuitybrands, L=Athlas, ST=CA, C=US
-  # Extra properties are: Alias: scala-broker, Password: acuitybrands
-  server.https {
-    port = 9443
-
-    keyStore.path = "conf/store.jks"
-    keyStore.type = "JKS"
-    keyStore.password = "acuitybrands"
-  }
+	http.secret.key = "y:UduF]/^Rr_IwNoql]>PDPatShuEa07WZpzJm>_?Y4<7BP_Gmpt4?35CACz28D0"
+	server.websocket.frame.maxLength = 20000000
+	akka.actor-system = "DSASystem"
+
+	# disabling all filters until the security config is finalized
+	filters.enabled=[]
+
+	filters.headers {
+	  contentSecurityPolicy = "default-src 'self';"
+	  contentSecurityPolicy = ${play.filters.headers.contentSecurityPolicy}" img-src 'self' *.fbcdn.net *.twimg.com *.googleusercontent.com *.xingassets.com vk.com *.yimg.com secure.gravatar.com;"
+	  contentSecurityPolicy = ${play.filters.headers.contentSecurityPolicy}" style-src 'self' 'unsafe-inline' cdnjs.cloudflare.com maxcdn.bootstrapcdn.com cdn.jsdelivr.net fonts.googleapis.com;"
+	  contentSecurityPolicy = ${play.filters.headers.contentSecurityPolicy}" font-src 'self' fonts.gstatic.com fonts.googleapis.com cdnjs.cloudflare.com;"
+	  contentSecurityPolicy = ${play.filters.headers.contentSecurityPolicy}" script-src 'self' 'unsafe-inline' cdnjs.cloudflare.com;"
+	  contentSecurityPolicy = ${play.filters.headers.contentSecurityPolicy}" connect-src 'self' twitter.com *.xing.com;"
+	}
+
+	modules.enabled  += "models.MainModule"
+
+	# Setting up https settings and values
+	# For more options check https://www.playframework.com/documentation/2.6.x/SettingsAkkaHttp
+	# The manual for creating ROOT sertificate is: https://lightbend.github.io/ssl-config/WSQuickStart.html
+	# The property of the generated selfsign key is: CN=Admin, OU=IT, O=Acuitybrands, L=Athlas, ST=CA, C=US
+	# Extra properties are: Alias: scala-broker, Password: acuitybrands
+	server.https {
+		port = 9443
+
+		keyStore.path = "conf/store.jks"
+		keyStore.type = "JKS"
+		keyStore.password = "acuitybrands"
+	}
 }
 
 kamon {
@@ -128,10 +128,10 @@
 
   util.filters {
 
-    "akka.traced-actor" {
-      includes = ["**"]
-      excludes = ["DSASystem/system/**"]
-    }
+      "akka.traced-actor" {
+        includes = [ "**" ]
+        excludes = [ "DSASystem/system/**"]
+      }
 
   }
 
@@ -153,22 +153,22 @@
 # Akka settings
 akka {
 
-  cluster {
-    downing-provider-class = "tanukki.akka.cluster.autodown.MajorityLeaderAutoDowning"
-    distributed-data.gossip-interval = 1 s
-  }
-
-  extensions = [
-    "com.romix.akka.serialization.kryo.KryoSerializationExtension$"
-  ]
-
-  actor {
-    mailbox.requirements {
-      "akka.dispatch.BoundedDequeBasedMessageQueueSemantics" = bounded-mailbox
-      "akka.dispatch.BoundedMessageQueueSemantics" = bounded-mailbox
-    }
-
-    actor {
+    cluster {
+        downing-provider-class = "tanukki.akka.cluster.autodown.MajorityLeaderAutoDowning"
+        distributed-data.gossip-interval = 1 s
+    }
+
+	extensions = [
+		"com.romix.akka.serialization.kryo.KryoSerializationExtension$"
+	]
+
+ 	actor {
+		mailbox.requirements {
+		 "akka.dispatch.BoundedDequeBasedMessageQueueSemantics" = bounded-mailbox
+		 "akka.dispatch.BoundedMessageQueueSemantics" = bounded-mailbox
+	 }
+
+   actor {
       deployment {
         /IO-DNS/async-dns {
           mailbox = "bounded-mailbox"
@@ -178,29 +178,25 @@
       }
     }
     io.dns {
-      resolver = async-dns
+      resolver=async-dns
       async-dns {
         positive-ttl = 1d
         negative-ttl = 10s
 
         resolve-ipv4 = true
         resolve-ipv6 = true
-        resolve-srv = true
-        resolv-conf = on
+        resolve-srv  = true
+        resolv-conf  = on
 
         # How often to sweep out expired cache entries.
         # Note that this interval has nothing to do with TTLs
         cache-cleanup-interval = 120s
-        provider-object = "akka.io.InetAddressDnsProvider"
+        provider-object="akka.io.InetAddressDnsProvider"
       }
     }
   }
 
-<<<<<<< HEAD
   http.parsing.uri-parsing-mode = relaxed
-=======
-	http.parsing.uri-parsing-mode = relaxed
->>>>>>> 7ec8b7fa
 
   loglevel = "INFO"
   loggers = ["akka.event.slf4j.Slf4jLogger"]
@@ -208,7 +204,6 @@
   logger-startup-timeout = 30s
 
   persistence {
-<<<<<<< HEAD
     journal {
       plugin = "cassandra-journal-settings"
     }
@@ -255,59 +250,26 @@
   authentication.password = "cassandra"
   contact-points = ["cassandra"]
   connect-retry-delay = 100s
-=======
-		journal {
-			plugin = "cassandra-journal-settings"
-		}
-
-		snapshot-store {
-			plugin = "cassandra-snapshot-store-settings"
-		}
-	}
-
-	# temporary fix for StreamRef bug.
-	# https://github.com/akka/akka/issues/24934
-	# should be fixed in 2.5.13
-	# curious thing: max possible timeout for this method is 248 days
-	stream.materializer.stream-ref.subscription-timeout = 240 days
->>>>>>> 7ec8b7fa
-}
-
-cassandra-journal-settings = ${cassandra-journal}
-cassandra-journal-settings {
-	authentication.username = "cassandra"
-	authentication.password = "cassandra"
-	contact-points = ["cassandra"]
-	connect-retry-delay = 100s
-}
-
-
-cassandra-snapshot-store-settings = ${cassandra-snapshot-store}
-cassandra-snapshot-store-settings {
-	authentication.username = "cassandra"
-	authentication.password = "cassandra"
-	contact-points = ["cassandra"]
-	connect-retry-delay = 100s
 }
 
 akka.actor.mailbox.requirements {
-  "akka.dispatch.BoundedDequeBasedMessageQueueSemantics" = bounded-mailbox
-  "akka.dispatch.BoundedMessageQueueSemantics" = bounded-mailbox
+	"akka.dispatch.BoundedDequeBasedMessageQueueSemantics" = bounded-mailbox
+	"akka.dispatch.BoundedMessageQueueSemantics" = bounded-mailbox
 }
 
 bounded-mailbox {
-  mailbox-type = "akka.dispatch.NonBlockingBoundedMailbox"
-  mailbox-capacity = 1000
+	mailbox-type = "akka.dispatch.NonBlockingBoundedMailbox"
+	mailbox-capacity = 1000
 }
 
 "default-mailbox": {
-  "mailbox-capacity": 1000,
-  "mailbox-push-timeout-time": "10s",
-  "mailbox-type": "akka.dispatch.NonBlockingBoundedMailbox",
-  "stash-capacity": -1
-}
-
-websocket.frame.maxLength = 32k
+      "mailbox-capacity": 1000,
+      "mailbox-push-timeout-time": "10s",
+      "mailbox-type": "akka.dispatch.NonBlockingBoundedMailbox",
+      "stash-capacity": -1
+}
+
+websocket.frame.maxLength=32k
 
 
 # uncomment to use InfluxDB database for metric collection
