--- conflicted
+++ resolved
@@ -148,14 +148,6 @@
 	loggers = ["akka.event.slf4j.Slf4jLogger"]
 	logging-filter = "akka.event.slf4j.Slf4jLoggingFilter"
 	logger-startup-timeout = 30s
-<<<<<<< HEAD
-=======
-
-	persistence {
-		journal.plugin = "akka.persistence.journal.inmem"
-		snapshot-store.plugin = "akka.persistence.snapshot-store.local"
-	}
->>>>>>> 338f322d
 
   extensions = [
     "com.romix.akka.serialization.kryo.KryoSerializationExtension$"
