package models.akka

import org.scalatest.{ BeforeAndAfterAll, MustMatchers, OptionValues, WordSpecLike }
import org.scalatest.concurrent.ScalaFutures
import akka.actor.ActorSystem
import akka.testkit.{ ImplicitSender, TestKit }
import org.scalatest.time.{ Millis, Seconds, Span }

/**
  * Base class for testing actors.
  */
abstract class AbstractActorSpec extends TestKit(ActorSystem()) with ImplicitSender
  with WordSpecLike with MustMatchers with BeforeAndAfterAll with ScalaFutures
  with OptionValues {

  /**
    * The simple tune to avoid some issues for asynchronous operations in unit tests.
    * Probably the amount of timeout and interval should be figured out experimentally.
    */
<<<<<<< HEAD
  override implicit val patienceConfig = PatienceConfig(timeout = Span(1000, Millis), interval = Span(500, Millis))
=======
  override implicit val patienceConfig = PatienceConfig(timeout = Span(1, Seconds), interval = Span(500, Millis))
>>>>>>> 43043912

  override def afterAll = TestKit.shutdownActorSystem(system)
}<|MERGE_RESOLUTION|>--- conflicted
+++ resolved
@@ -17,11 +17,7 @@
     * The simple tune to avoid some issues for asynchronous operations in unit tests.
     * Probably the amount of timeout and interval should be figured out experimentally.
     */
-<<<<<<< HEAD
-  override implicit val patienceConfig = PatienceConfig(timeout = Span(1000, Millis), interval = Span(500, Millis))
-=======
   override implicit val patienceConfig = PatienceConfig(timeout = Span(1, Seconds), interval = Span(500, Millis))
->>>>>>> 43043912
 
   override def afterAll = TestKit.shutdownActorSystem(system)
 }