--- conflicted
+++ resolved
@@ -6,10 +6,6 @@
 
 import akka.actor.ActorSystem
 import akka.testkit.{ImplicitSender, TestKit}
-<<<<<<< HEAD
-import models.metrics.{EventDaos, NullDaos}
-=======
->>>>>>> 338f322d
 import org.scalatest.time.{Millis, Seconds, Span}
 
 /**
@@ -19,14 +15,13 @@
   with WordSpecLike with MustMatchers with BeforeAndAfterAll with ScalaFutures
   with OptionValues {
 
+  /**
+    * The simple tune to avoid some issues for asynchronous operations in unit tests.
+    * Probably the amount of timeout and interval should be figured out experimentally.
+    */
+  override implicit val patienceConfig = PatienceConfig(timeout = Span(300, Millis), interval = Span(100, Millis))
+
   override def afterAll = TestKit.shutdownActorSystem(system)
-
-  /**
-  * * The simple tune to avoid some issues for asynchronous operations in unit tests.
-  * Probably the amount of timeout and interval should be figured out experimentally.
-  */
-  override implicit val patienceConfig = PatienceConfig(timeout = Span(1, Seconds), interval = Span(500, Millis))
-
 
 
 
