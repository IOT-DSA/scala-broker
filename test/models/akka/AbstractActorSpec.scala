package models.akka

import org.scalatest.{BeforeAndAfterAll, MustMatchers, OptionValues, WordSpecLike}
import org.scalatest.concurrent.ScalaFutures
<<<<<<< HEAD
=======
import org.scalatest.time.{ Millis, Span }

>>>>>>> b28b3256
import akka.actor.ActorSystem
import akka.testkit.{ImplicitSender, TestKit}
import models.metrics.{EventDaos, NullDaos}
import org.scalatest.time.{Millis, Seconds, Span}

/**
 * Base class for testing actors.
 */
abstract class AbstractActorSpec extends TestKit(ActorSystem()) with ImplicitSender
  with WordSpecLike with MustMatchers with BeforeAndAfterAll with ScalaFutures
  with OptionValues {

  /**
    * The simple tune to avoid some issues for asynchronous operations in unit tests.
    * Probably the amount of timeout and interval should be figured out experimentally.
    */
  override implicit val patienceConfig = PatienceConfig(timeout = Span(300, Millis), interval = Span(100, Millis))

  override def afterAll = TestKit.shutdownActorSystem(system)

  /**
  * * The simple tune to avoid some issues for asynchronous operations in unit tests.
  * Probably the amount of timeout and interval should be figured out experimentally.
  */
  override implicit val patienceConfig = PatienceConfig(timeout = Span(1, Seconds), interval = Span(500, Millis))


  val nullDaos = EventDaos(new NullDaos.NullMemberEventDao, new NullDaos.NullDSLinkEventDao,
    new NullDaos.NullRequestEventDao, new NullDaos.NullResponseEventDao)
}<|MERGE_RESOLUTION|>--- conflicted
+++ resolved
@@ -2,11 +2,8 @@
 
 import org.scalatest.{BeforeAndAfterAll, MustMatchers, OptionValues, WordSpecLike}
 import org.scalatest.concurrent.ScalaFutures
-<<<<<<< HEAD
-=======
 import org.scalatest.time.{ Millis, Span }
 
->>>>>>> b28b3256
 import akka.actor.ActorSystem
 import akka.testkit.{ImplicitSender, TestKit}
 import models.metrics.{EventDaos, NullDaos}
@@ -18,12 +15,6 @@
 abstract class AbstractActorSpec extends TestKit(ActorSystem()) with ImplicitSender
   with WordSpecLike with MustMatchers with BeforeAndAfterAll with ScalaFutures
   with OptionValues {
-
-  /**
-    * The simple tune to avoid some issues for asynchronous operations in unit tests.
-    * Probably the amount of timeout and interval should be figured out experimentally.
-    */
-  override implicit val patienceConfig = PatienceConfig(timeout = Span(300, Millis), interval = Span(100, Millis))
 
   override def afterAll = TestKit.shutdownActorSystem(system)
 
