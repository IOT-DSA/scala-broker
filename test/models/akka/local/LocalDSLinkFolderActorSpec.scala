--- conflicted
+++ resolved
@@ -6,17 +6,11 @@
 import akka.pattern.ask
 import akka.routing.ActorRefRoutee
 import akka.util.Timeout
-<<<<<<< HEAD
 import models.{ RequestEnvelope, ResponseEnvelope, Settings }
 import models.akka.{ AbstractActorSpec, DSLinkMode, IsNode, rows }
 import models.rpc.{ CloseRequest, DSAResponse, ListRequest }
 import akka.actor.Address
 import models.util.DsaToAkkaCoder._
-=======
-import models.{RequestEnvelope, ResponseEnvelope}
-import models.akka.{AbstractActorSpec, DSLinkMode, IsNode, rows}
-import models.rpc.{CloseRequest, DSAResponse, ListRequest}
->>>>>>> c1096f3f
 
 /**
  * LocalDSLinkFolderActor test suite.
@@ -27,7 +21,7 @@
   import models.rpc.DSAValue._
 
   type FoundLinks = Map[Address, Iterable[String]]
-  
+
   implicit val timeout = Timeout(5 seconds)
   var downstreamRecovered: akka.actor.ActorRef =_
 
