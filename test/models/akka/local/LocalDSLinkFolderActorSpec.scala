package models.akka.local

import scala.concurrent.duration.DurationInt
import org.scalatest.Inside
import akka.actor.{Address, PoisonPill, actorRef2Scala}
import akka.pattern.ask
import akka.routing.ActorRefRoutee
import akka.util.Timeout
import models.{RequestEnvelope, ResponseEnvelope}
import models.akka.{AbstractActorSpec, DSLinkMode, IsNode, rows}
import models.rpc.{CloseRequest, DSAResponse, ListRequest}

/**
 * LocalDSLinkFolderActor test suite.
 */
class LocalDSLinkFolderActorSpec extends AbstractActorSpec with Inside {
  import models.Settings._
  import models.akka.Messages._
  import models.rpc.DSAValue._

  type FoundLinks = Map[Address, Iterable[String]]

  implicit val timeout = Timeout(3 seconds)
  var downstreamRecovered: akka.actor.ActorRef =_

  val dslinkMgr = new LocalDSLinkManager()
  val downstream = system.actorOf(LocalDSLinkFolderActor.props(
    Paths.Downstream, dslinkMgr.dnlinkProps, "downstream" -> true), Nodes.Downstream)

  "GetOrCreateDSLink" should {
    "create a new dslink" in {
      whenReady(downstream ? GetOrCreateDSLink("aaa")) { result =>
        result mustBe a[ActorRefRoutee]
        val link = result.asInstanceOf[ActorRefRoutee]
        link.ref.path.parent mustBe downstream.path
        link.ref.path.name mustBe "aaa"
      }
      whenReady(downstream ? GetOrCreateDSLink("bbb")) { result =>
        result mustBe a[ActorRefRoutee]
        val link = result.asInstanceOf[ActorRefRoutee]
        link.ref.path.parent mustBe downstream.path
        link.ref.path.name mustBe "bbb"
      }
    }
    "return an existing DSLink actor" in {
      whenReady(downstream ? GetOrCreateDSLink("aaa")) { result =>
        result mustBe a[ActorRefRoutee]
        val link = result.asInstanceOf[ActorRefRoutee]
        link.ref.path.parent mustBe downstream.path
        link.ref.path.name mustBe "aaa"
      }
    }
  }

  "RegisterDSLink" should {
    "record link names" in {
      downstream ! RegisterDSLink("aaa", DSLinkMode.Requester, false)
      downstream ! RegisterDSLink("bbb", DSLinkMode.Requester, false)
      downstream ! DSLinkStateChanged("bbb", DSLinkMode.Responder, false)
      whenReady((downstream ? GetDSLinkNames).mapTo[Iterable[String]]) {
        _.toSet mustBe Set("aaa", "bbb")
      }
    }
    "record link stats" in {
      whenReady((downstream ? GetDSLinkStats).mapTo[DSLinkStats]) {
        _.nodeStats.values.toList mustBe List(DSLinkNodeStats(downstream.path.address, 0, 1, 0, 1, 0, 0))
      }
    }
  }

  "DSLinkStateChanged" should {
    "handle change dslink state" in {
      downstream ! DSLinkStateChanged("bbb", DSLinkMode.Responder, true)
      whenReady((downstream ? GetDSLinkStats).mapTo[DSLinkStats]) {
        _.nodeStats.values.toList mustBe List(DSLinkNodeStats(downstream.path.address, 0, 1, 1, 0, 0, 0))
      }
      downstream ! DSLinkStateChanged("bbb", DSLinkMode.Responder, false)
      whenReady((downstream ? GetDSLinkStats).mapTo[DSLinkStats]) {
        _.nodeStats.values.toList mustBe List(DSLinkNodeStats(downstream.path.address, 0, 1, 0, 1, 0, 0))
      }
    }
  }

  "FindDSLinks" should {
    "search for matching dslinks" in {
      whenReady((downstream ? FindDSLinks("a.*", 100, 0)).mapTo[FoundLinks]) { result =>
        result.size mustBe 1
        result.values.head mustBe List("aaa")
      }
    }
  }

  "ListRequest" should {
    "return all dslinks" in {
      downstream ! RequestEnvelope(List(ListRequest(1, "/downstream")))
      inside(receiveOne(timeout.duration)) {
        case ResponseEnvelope(List(DSAResponse(1, Some(open), Some(list), _, _))) =>
          list mustBe rows(IsNode, "downstream" -> true, "aaa" -> obj(IsNode), "bbb" -> obj(IsNode))
      }
    }
    "send updates on added nodes" in {
      downstream ! GetOrCreateDSLink("ccc")
      val Seq(routee, env) = receiveN(2)
      inside(env) {
        case ResponseEnvelope(List(DSAResponse(1, Some(open), Some(list), _, _))) =>
          list mustBe rows("ccc" -> obj(IsNode))
      }
    }
    "send updates on removed nodes" in {
      downstream ! RemoveDSLink("ccc")
      inside(receiveOne(timeout.duration)) {
        case ResponseEnvelope(List(DSAResponse(1, Some(open), Some(list), _, _))) =>
          list mustBe List(obj("name" -> "ccc", "change" -> "remove"))
      }
    }
  }

  "CloseRequest" should {
    "return valid response" in {
      downstream ! RequestEnvelope(List(CloseRequest(1)))
      downstream ! GetOrCreateDSLink("ddd")
      expectMsgClass(classOf[ActorRefRoutee])
      expectNoMessage(timeout.duration)
    }
<<<<<<< HEAD
  }

  "PoisonPill" should {
    "kill downstream and then try to recover it" in {
      downstream ! PoisonPill
      Thread.sleep(500)
      downstreamRecovered = system.actorOf(LocalDSLinkFolderActor.props(
        Paths.Downstream, dslinkMgr.dnlinkProps, "downstream" -> true), Nodes.Downstream)
      whenReady((downstreamRecovered ? GetDSLinkStats).mapTo[DSLinkStats]) {
        _.nodeStats.values.toList mustBe List(DSLinkNodeStats(downstreamRecovered.path.address, 0, 2, 0, 1, 0, 0))
      }
    }
=======
>>>>>>> 338f322d
  }

  "RemoveDisconnectedDSLinks" should {
    "remove all disconnected dslinks after the state recovering" in {
      downstreamRecovered ! RemoveDisconnectedDSLinks
      Thread.sleep(500)
      whenReady((downstreamRecovered ? GetDSLinkStats).mapTo[DSLinkStats]) {
        _.nodeStats.values.toList mustBe List(DSLinkNodeStats(downstreamRecovered.path.address, 0, 0, 0, 0, 0, 0))
      }
    }
  }
}<|MERGE_RESOLUTION|>--- conflicted
+++ resolved
@@ -122,7 +122,6 @@
       expectMsgClass(classOf[ActorRefRoutee])
       expectNoMessage(timeout.duration)
     }
-<<<<<<< HEAD
   }
 
   "PoisonPill" should {
@@ -135,8 +134,6 @@
         _.nodeStats.values.toList mustBe List(DSLinkNodeStats(downstreamRecovered.path.address, 0, 2, 0, 1, 0, 0))
       }
     }
-=======
->>>>>>> 338f322d
   }
 
   "RemoveDisconnectedDSLinks" should {
