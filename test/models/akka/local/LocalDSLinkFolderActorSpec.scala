--- conflicted
+++ resolved
@@ -65,7 +65,6 @@
       }
     }
     "record link stats" in {
-      Thread.sleep(500)
       whenReady((downstream ? GetDSLinkStats).mapTo[DSLinkStats]) {
         _.nodeStats.values.toList mustBe List(DSLinkNodeStats(downstream.path.address, 0, 1, 0, 1, 0, 0))
       }
@@ -102,24 +101,6 @@
           list mustBe rows(IsNode, "downstream" -> true, "aaa" -> obj(IsNode), "bbb" -> obj(IsNode))
       }
     }
-<<<<<<< HEAD
-    //TODO reimplement those tests in more stable way
-//    "send updates on added nodes" in {
-//      downstream ! GetOrCreateDSLink("ccc")
-//      val Seq(routee, env) = receiveN(2)
-//      inside(env) {
-//        case ResponseEnvelope(List(DSAResponse(1, Some(open), Some(list), _, _))) =>
-//          list mustBe rows("ccc" -> obj(IsNode))
-//      }
-//    }
-//    "send updates on removed nodes" in {
-//      downstream ! RemoveDSLink("ccc")
-//      inside(receiveOne(timeout.duration)) {
-//        case ResponseEnvelope(List(DSAResponse(1, Some(open), Some(list), _, _))) =>
-//          list mustBe List(obj("name" -> "ccc", "change" -> "remove"))
-//      }
-//    }
-=======
     "send updates on added nodes" in {
       downstream ! GetOrCreateDSLink("ccc")
       val Seq(routee, env) = receiveN(2)
@@ -135,10 +116,8 @@
           list mustBe List(obj("name" -> "ccc", "change" -> "remove"))
       }
     }
->>>>>>> b28b3256
   }
 
-  //TODO reimplement those tests in more stable way
   "CloseRequest" should {
     "return valid response" in {
       downstream ! RequestEnvelope(List(CloseRequest(1)))
