package models.akka.local

import scala.concurrent.duration.DurationInt
import org.scalatest.Inside
import akka.actor.{Address, PoisonPill, actorRef2Scala}
import akka.pattern.ask
import akka.routing.ActorRefRoutee
import akka.util.Timeout
import models.{RequestEnvelope, ResponseEnvelope}
import models.akka.{AbstractActorSpec, DSLinkMode, IsNode, rows}
import models.rpc.{CloseRequest, DSAResponse, ListRequest}

/**
  * LocalDSLinkFolderActor test suite.
  */
class LocalDSLinkFolderActorSpec extends AbstractActorSpec with Inside {
  import models.Settings._
  import models.akka.Messages._
  import models.rpc.DSAValue._
<<<<<<< HEAD

  type FoundLinks = Map[Address, Iterable[String]]
=======
>>>>>>> c1096f3f

  type FoundLinks = Map[Address, Iterable[String]]
  
  implicit val timeout = Timeout(5 seconds)
  var downstreamRecovered: akka.actor.ActorRef =_

  val dslinkMgr = new LocalDSLinkManager()
  val downstream = system.actorOf(LocalDSLinkFolderActor.props(
    Paths.Downstream, dslinkMgr.dnlinkProps, "downstream" -> true), Nodes.Downstream)

  "GetOrCreateDSLink" should {
    "create a new dslink" in {
      whenReady(downstream ? GetOrCreateDSLink("aaa")) { result =>
        result mustBe a[ActorRefRoutee]
        val link = result.asInstanceOf[ActorRefRoutee]
        link.ref.path.parent mustBe downstream.path
        link.ref.path.name mustBe "aaa"
      }
    }
    "create one more dslink" in {
      whenReady(downstream ? GetOrCreateDSLink("bbb")) { result =>
        result mustBe a[ActorRefRoutee]
        val link = result.asInstanceOf[ActorRefRoutee]
        link.ref.path.parent mustBe downstream.path
        link.ref.path.name mustBe "bbb"
      }
    }
    "return an existing DSLink actor" in {
      whenReady(downstream ? GetOrCreateDSLink("aaa")) { result =>
        result mustBe a[ActorRefRoutee]
        val link = result.asInstanceOf[ActorRefRoutee]
        link.ref.path.parent mustBe downstream.path
        link.ref.path.name mustBe "aaa"
      }
    }
  }

  "RegisterDSLink" should {
    "record a link name" in {
      downstream ! RegisterDSLink("aaa", DSLinkMode.Requester, false)
    }
    "record one more link name" in {
      downstream ! RegisterDSLink("bbb", DSLinkMode.Requester, false)
    }
  }

  "DSLinkStateChanged" should {
    "become responder" in {
      downstream ! DSLinkStateChanged("bbb", DSLinkMode.Responder, false)
      whenReady((downstream ? GetDSLinkNames).mapTo[Iterable[String]]) {
        _.toSet mustBe Set("aaa", "bbb")
      }
    }
  }

  "GetDSLinkStats" should {
    "record link stats" in {
      whenReady((downstream ? GetDSLinkStats).mapTo[DSLinkStats]) {
        _.nodeStats.values.toList mustBe List(DSLinkNodeStats(downstream.path.address, 0, 1, 0, 1, 0, 0))
      }
    }
  }

  "DSLinkStateChanged" should {
    "handle change dslink state" in {
      downstream ! DSLinkStateChanged("bbb", DSLinkMode.Responder, true)
      whenReady((downstream ? GetDSLinkStats).mapTo[DSLinkStats]) {
        _.nodeStats.values.toList mustBe List(DSLinkNodeStats(downstream.path.address, 0, 1, 1, 0, 0, 0))
      }
    }
    "handle change dslink state again" in {
      downstream ! DSLinkStateChanged("bbb", DSLinkMode.Responder, false)
      whenReady((downstream ? GetDSLinkStats).mapTo[DSLinkStats]) {
        _.nodeStats.values.toList mustBe List(DSLinkNodeStats(downstream.path.address, 0, 1, 0, 1, 0, 0))
      }
    }
  }

  "FindDSLinks" should {
    "search for matching dslinks" in {
      whenReady((downstream ? FindDSLinks("a.*", 100, 0)).mapTo[FoundLinks]) { result =>
        result.size mustBe 1
        result.values.head mustBe List("aaa")
      }
    }
  }

  "ListRequest" should {
    "return all dslinks" in {
      downstream ! RequestEnvelope(List(ListRequest(1, "/downstream")))
      inside(receiveOne(timeout.duration)) {
        case ResponseEnvelope(List(DSAResponse(1, Some(open), Some(list), _, _))) =>
          list.toSet mustBe rows(IsNode, "downstream" -> true, "aaa" -> obj(IsNode), "bbb" -> obj(IsNode)).toSet
      }
    }
    "send updates on added nodes" in {
      downstream ! GetOrCreateDSLink("ccc")
      val Seq(routee, env) = receiveN(2)
      inside(env) {
        case ResponseEnvelope(List(DSAResponse(1, Some(open), Some(list), _, _))) =>
          list mustBe rows("ccc" -> obj(IsNode))
      }
    }
    "send updates on removed nodes" in {
      downstream ! RemoveDSLink("ccc")
      inside(receiveOne(timeout.duration)) {
        case ResponseEnvelope(List(DSAResponse(1, Some(open), Some(list), _, _))) =>
          list mustBe List(obj("name" -> "ccc", "change" -> "remove"))
      }
    }
  }

  "CloseRequest" should {
    "return valid response" in {
      downstream ! RequestEnvelope(List(CloseRequest(1)))
      downstream ! GetOrCreateDSLink("ddd")
      expectMsgClass(classOf[ActorRefRoutee])
      expectNoMessage(timeout.duration)
    }
  }

  "PoisonPill" should {
    "kill downstream and then try to recover it" in {
      downstream ! PoisonPill
      Thread.sleep(500)
      downstreamRecovered = system.actorOf(LocalDSLinkFolderActor.props(
        Paths.Downstream, dslinkMgr.dnlinkProps, "downstream" -> true), Nodes.Downstream)
      whenReady((downstreamRecovered ? GetDSLinkStats).mapTo[DSLinkStats]) {
        _.nodeStats.values.toList mustBe List(DSLinkNodeStats(downstreamRecovered.path.address, 0, 2, 0, 1, 0, 0))
      }
    }
  }

  "RemoveDisconnectedDSLinks" should {
    "remove all disconnected dslinks after the state recovering" in {
      downstreamRecovered ! RemoveDisconnectedDSLinks
      Thread.sleep(500)
      whenReady((downstreamRecovered ? GetDSLinkStats).mapTo[DSLinkStats]) {
        _.nodeStats.values.toList mustBe List(DSLinkNodeStats(downstreamRecovered.path.address, 0, 0, 0, 0, 0, 0))
      }
    }
  }
}<|MERGE_RESOLUTION|>--- conflicted
+++ resolved
@@ -11,20 +11,15 @@
 import models.rpc.{CloseRequest, DSAResponse, ListRequest}
 
 /**
-  * LocalDSLinkFolderActor test suite.
-  */
+ * LocalDSLinkFolderActor test suite.
+ */
 class LocalDSLinkFolderActorSpec extends AbstractActorSpec with Inside {
   import models.Settings._
   import models.akka.Messages._
   import models.rpc.DSAValue._
-<<<<<<< HEAD
 
   type FoundLinks = Map[Address, Iterable[String]]
-=======
->>>>>>> c1096f3f
 
-  type FoundLinks = Map[Address, Iterable[String]]
-  
   implicit val timeout = Timeout(5 seconds)
   var downstreamRecovered: akka.actor.ActorRef =_
 
