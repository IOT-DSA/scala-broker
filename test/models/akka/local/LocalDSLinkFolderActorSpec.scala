package models.akka.local

import scala.concurrent.duration.DurationInt
import org.scalatest.Inside
import akka.actor.{Address, PoisonPill, actorRef2Scala}
import akka.pattern.ask
import akka.routing.ActorRefRoutee
import akka.util.Timeout
import models.{RequestEnvelope, ResponseEnvelope}
import models.akka.{AbstractActorSpec, DSLinkMode, IsNode, rows}
import models.rpc.{CloseRequest, DSAResponse, ListRequest}

/**
 * LocalDSLinkFolderActor test suite.
 */
class LocalDSLinkFolderActorSpec extends AbstractActorSpec with Inside {
  import models.Settings._
  import models.akka.Messages._
  import models.rpc.DSAValue._

  type FoundLinks = Map[Address, Iterable[String]]

<<<<<<< HEAD
  implicit val timeout = Timeout(3 seconds)
  var downstreamRecovered: akka.actor.ActorRef =_
=======
  implicit val timeout = Timeout(5 seconds)
  val dsId = "link" + "?" * 44
>>>>>>> 467d8bb3

  val dslinkMgr = new LocalDSLinkManager()
  val downstream = system.actorOf(LocalDSLinkFolderActor.props(
    Paths.Downstream, dslinkMgr.dnlinkProps, "downstream" -> true), Nodes.Downstream)

  "GetOrCreateDSLink" should {
    "create a new dslink" in {
      whenReady(downstream ? GetOrCreateDSLink("aaa")) { result =>
        result mustBe a[ActorRefRoutee]
        val link = result.asInstanceOf[ActorRefRoutee]
        link.ref.path.parent mustBe downstream.path
        link.ref.path.name mustBe "aaa"
      }
    }
    "create one more dslink" in {
      whenReady(downstream ? GetOrCreateDSLink("bbb")) { result =>
        result mustBe a[ActorRefRoutee]
        val link = result.asInstanceOf[ActorRefRoutee]
        link.ref.path.parent mustBe downstream.path
        link.ref.path.name mustBe "bbb"
      }
    }
    "return an existing DSLink actor" in {
      whenReady(downstream ? GetOrCreateDSLink("aaa")) { result =>
        result mustBe a[ActorRefRoutee]
        val link = result.asInstanceOf[ActorRefRoutee]
        link.ref.path.parent mustBe downstream.path
        link.ref.path.name mustBe "aaa"
      }
    }
  }

  "RegisterDSLink" should {
    "record a link name" in {
      downstream ! RegisterDSLink("aaa", DSLinkMode.Requester, false)
    }
    "record one more link name" in {
      downstream ! RegisterDSLink("bbb", DSLinkMode.Requester, false)
    }
  }

  "DSLinkStateChanged" should {
    "become responder" in {
      downstream ! DSLinkStateChanged("bbb", DSLinkMode.Responder, false)
      whenReady((downstream ? GetDSLinkNames).mapTo[Iterable[String]]) {
        _.toSet mustBe Set("aaa", "bbb")
      }
    }
  }

  "GetDSLinkStats" should {
    "record link stats" in {
      whenReady((downstream ? GetDSLinkStats).mapTo[DSLinkStats]) {
        _.nodeStats.values.toList mustBe List(DSLinkNodeStats(downstream.path.address, 0, 1, 0, 1, 0, 0))
      }
    }
  }

  "DSLinkStateChanged" should {
    "handle change dslink state" in {
      downstream ! DSLinkStateChanged("bbb", DSLinkMode.Responder, true)
      whenReady((downstream ? GetDSLinkStats).mapTo[DSLinkStats]) {
        _.nodeStats.values.toList mustBe List(DSLinkNodeStats(downstream.path.address, 0, 1, 1, 0, 0, 0))
      }
    }
    "handle change dslink state again" in {
      downstream ! DSLinkStateChanged("bbb", DSLinkMode.Responder, false)
      whenReady((downstream ? GetDSLinkStats).mapTo[DSLinkStats]) {
        _.nodeStats.values.toList mustBe List(DSLinkNodeStats(downstream.path.address, 0, 1, 0, 1, 0, 0))
      }
    }
  }

  "FindDSLinks" should {
    "search for matching dslinks" in {
      whenReady((downstream ? FindDSLinks("a.*", 100, 0)).mapTo[FoundLinks]) { result =>
        result.size mustBe 1
        result.values.head mustBe List("aaa")
      }
    }
  }

  "ListRequest" should {
    "return all dslinks" in {
      downstream ! RequestEnvelope(List(ListRequest(1, "/downstream")))
      inside(receiveOne(timeout.duration)) {
        case ResponseEnvelope(List(DSAResponse(1, Some(open), Some(list), _, _))) =>
          list.toSet mustBe rows(IsNode, "downstream" -> true, "aaa" -> obj(IsNode), "bbb" -> obj(IsNode)).toSet
      }
    }
    "send updates on added nodes" in {
      downstream ! GetOrCreateDSLink("ccc")
      val Seq(routee, env) = receiveN(2)
      inside(env) {
        case ResponseEnvelope(List(DSAResponse(1, Some(open), Some(list), _, _))) =>
          list mustBe rows("ccc" -> obj(IsNode))
      }
    }
    "send updates on removed nodes" in {
      downstream ! RemoveDSLink("ccc")
      inside(receiveOne(timeout.duration)) {
        case ResponseEnvelope(List(DSAResponse(1, Some(open), Some(list), _, _))) =>
          list mustBe List(obj("name" -> "ccc", "change" -> "remove"))
      }
    }
  }

  "CloseRequest" should {
    "return valid response" in {
      downstream ! RequestEnvelope(List(CloseRequest(1)))
      downstream ! GetOrCreateDSLink("ddd")
      expectMsgClass(classOf[ActorRefRoutee])
      expectNoMessage(timeout.duration)
    }
  }

  "PoisonPill" should {
    "kill downstream and then try to recover it" in {
      downstream ! PoisonPill
      Thread.sleep(500)
      downstreamRecovered = system.actorOf(LocalDSLinkFolderActor.props(
        Paths.Downstream, dslinkMgr.dnlinkProps, "downstream" -> true), Nodes.Downstream)
      whenReady((downstreamRecovered ? GetDSLinkStats).mapTo[DSLinkStats]) {
        _.nodeStats.values.toList mustBe List(DSLinkNodeStats(downstreamRecovered.path.address, 0, 2, 0, 1, 0, 0))
      }
    }
  }

  "RemoveDisconnectedDSLinks" should {
    "remove all disconnected dslinks after the state recovering" in {
      downstreamRecovered ! RemoveDisconnectedDSLinks
      Thread.sleep(500)
      whenReady((downstreamRecovered ? GetDSLinkStats).mapTo[DSLinkStats]) {
        _.nodeStats.values.toList mustBe List(DSLinkNodeStats(downstreamRecovered.path.address, 0, 0, 0, 0, 0, 0))
      }
    }
  }
}<|MERGE_RESOLUTION|>--- conflicted
+++ resolved
@@ -19,14 +19,9 @@
   import models.rpc.DSAValue._
 
   type FoundLinks = Map[Address, Iterable[String]]
-
-<<<<<<< HEAD
-  implicit val timeout = Timeout(3 seconds)
+  
+  implicit val timeout = Timeout(5 seconds)
   var downstreamRecovered: akka.actor.ActorRef =_
-=======
-  implicit val timeout = Timeout(5 seconds)
-  val dsId = "link" + "?" * 44
->>>>>>> 467d8bb3
 
   val dslinkMgr = new LocalDSLinkManager()
   val downstream = system.actorOf(LocalDSLinkFolderActor.props(
