package models.akka

import scala.concurrent.duration.DurationInt

import org.scalatest.Inside

import akka.actor.{ PoisonPill, Props }
import akka.pattern.ask
import akka.routing.{ ActorRefRoutee, Routee }
import akka.testkit.{ TestActorRef, TestProbe }
import akka.util.Timeout

/**
 * AbstractDSLinkActor test suite.
 */
class AbstractDSLinkActorSpec extends AbstractActorSpec with Inside {
  import AbstractDSLinkActorSpec._
  import Messages._

  implicit val timeout = Timeout(5 seconds)
  val dsId = "link" + "?" * 44

  val ci = ConnectionInfo(dsId, "abc def", true, false)

  val downProbe = TestProbe()

  val dslink = TestActorRef[LinkActor](Props(new LinkActor(ActorRefRoutee(downProbe.ref))), "abc def")

  val Seq(endpoint1, endpoint2, endpoint3) = (1 to 3) map (_ => watch(TestProbe().ref))

  "AbstractDSLinkActor" should {
    "register with downstream" in {
      downProbe.expectMsg(RegisterDSLink("abc def", DSLinkMode.Requester, false))
    }
    "start in disconnected state" in {
<<<<<<< HEAD
      whenReady(dslink ? GetLinkInfo) {
        _ mustBe LinkInfo(ConnectionInfo("", "abc def", true, false), false, None, None)
=======
      whenReady(dslink ? GetLinkInfo) { x =>
        val y = x.asInstanceOf[LinkInfo].ci
        x mustBe LinkInfo(ConnectionInfo("", "abc", true, false, sharedSecret = y.sharedSecret), false, None, None)
>>>>>>> c97e6de2
      }
    }
    "connect to endpoint and register with downstream" in {
      dslink ! ConnectEndpoint(endpoint1, ci)
      downProbe.expectMsg(DSLinkStateChanged("abc def", DSLinkMode.Requester, true))
      whenReady(dslink ? GetLinkInfo)(inside(_) {
        case LinkInfo(connInfo, true, Some(_), None) => connInfo mustBe ci
      })
    }
    "connect to another endpoint" in {
      dslink ! ConnectEndpoint(endpoint2, ci)
      expectTerminated(endpoint1)
      downProbe.expectMsg(DSLinkStateChanged("abc def", DSLinkMode.Requester, false))
      downProbe.expectMsg(DSLinkStateChanged("abc def", DSLinkMode.Requester, true))
    }
    "disconnect from endpoint" in {
      dslink ! DisconnectEndpoint(false)
      downProbe.expectMsg(DSLinkStateChanged("abc def", DSLinkMode.Requester, false))
      whenReady(dslink ? GetLinkInfo)(inside(_) {
        case LinkInfo(connInfo, false, Some(_), Some(_)) => connInfo mustBe ci
      })
    }
    "disconnect from endpoint and kill it" in {
      dslink ! ConnectEndpoint(endpoint3, ci)
      downProbe.expectMsg(DSLinkStateChanged("abc def", DSLinkMode.Requester, true))
      dslink ! DisconnectEndpoint(true)
      downProbe.expectMsg(DSLinkStateChanged("abc def", DSLinkMode.Requester, false))
      whenReady(dslink ? GetLinkInfo)(inside(_) {
        case LinkInfo(connInfo, false, Some(_), Some(_)) => connInfo mustBe ci
      })
      expectTerminated(endpoint3)
    }
    "respond to endpoint termination" in {
      dslink ! ConnectEndpoint(endpoint2, ci)
      downProbe.expectMsg(DSLinkStateChanged("abc def", DSLinkMode.Requester, true))
      endpoint2 ! PoisonPill
      downProbe.expectMsg(DSLinkStateChanged("abc def", DSLinkMode.Requester, false))
      whenReady(dslink ? GetLinkInfo)(inside(_) {
        case LinkInfo(connInfo, false, Some(_), Some(_)) => connInfo mustBe ci
      })
    }
    "unregister from backend" in {
      dslink ! PoisonPill
      downProbe.expectMsg(UnregisterDSLink("abc def"))
    }
  }
}

/**
 * Common definitions for [[AbstractDSLinkActorSpec]].
 */
object AbstractDSLinkActorSpec {
  /**
   * Test actor.
   */
  class LinkActor(registry: Routee) extends AbstractDSLinkActor(registry)
}<|MERGE_RESOLUTION|>--- conflicted
+++ resolved
@@ -33,14 +33,9 @@
       downProbe.expectMsg(RegisterDSLink("abc def", DSLinkMode.Requester, false))
     }
     "start in disconnected state" in {
-<<<<<<< HEAD
-      whenReady(dslink ? GetLinkInfo) {
-        _ mustBe LinkInfo(ConnectionInfo("", "abc def", true, false), false, None, None)
-=======
       whenReady(dslink ? GetLinkInfo) { x =>
         val y = x.asInstanceOf[LinkInfo].ci
-        x mustBe LinkInfo(ConnectionInfo("", "abc", true, false, sharedSecret = y.sharedSecret), false, None, None)
->>>>>>> c97e6de2
+        x mustBe LinkInfo(ConnectionInfo("", "abc def", true, false, sharedSecret = y.sharedSecret), false, None, None)
       }
     }
     "connect to endpoint and register with downstream" in {
