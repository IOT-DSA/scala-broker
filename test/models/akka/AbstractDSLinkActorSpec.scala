--- conflicted
+++ resolved
@@ -34,14 +34,9 @@
     }
     Thread.sleep(500)
     "start in disconnected state" in {
-<<<<<<< HEAD
-      whenReady(dslink ? GetLinkInfo) {
-        _ mustBe LinkInfo(ConnectionInfo("", linkName, true, false), false, None, None)
-=======
       whenReady(dslink ? GetLinkInfo) { x =>
         val y = x.asInstanceOf[LinkInfo].ci
-        x mustBe LinkInfo(ConnectionInfo("", "abc", true, false, sharedSecret = y.sharedSecret), false, None, None)
->>>>>>> 5e2837f2
+        x mustBe LinkInfo(ConnectionInfo("", linkName, true, false, sharedSecret = y.sharedSecret), false, None, None)
       }
     }
     "connect to endpoint and register with downstream" in {
