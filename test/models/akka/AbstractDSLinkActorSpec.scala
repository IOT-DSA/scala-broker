--- conflicted
+++ resolved
@@ -32,14 +32,6 @@
     "register with downstream" in {
       downProbe.expectMsg(RegisterDSLink(linkName, DSLinkMode.Requester, false))
     }
-<<<<<<< HEAD
-
-//    "start in disconnected state" in {
-//      whenReady(dslink ? GetLinkInfo) {
-//        case x mustBe LinkInfo(ConnectionInfo("", "abc", true, false), false, None, None)
-//      }
-//    }
-=======
     Thread.sleep(500)
     "start in disconnected state" in {
       whenReady(dslink ? GetLinkInfo) { x =>
@@ -47,7 +39,7 @@
         x mustBe LinkInfo(ConnectionInfo("", linkName, true, false, sharedSecret = y.sharedSecret), false, None, None)
       }
     }
->>>>>>> 1971b29b
+
     "connect to endpoint and register with downstream" in {
       dslink ! ConnectEndpoint(endpoint1, ci)
       downProbe.expectMsg(DSLinkStateChanged(linkName, DSLinkMode.Requester, true))
