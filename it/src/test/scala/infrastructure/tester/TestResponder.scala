package infrastructure.tester

import infrastructure.IT
import org.dsa.iot.dslink.{DSLink, DSLinkProvider}
import org.dsa.iot.dslink.node.{Node, Permission, Writable}
import org.dsa.iot.dslink.node.actions.{Action, ActionResult}
import org.dsa.iot.dslink.node.value.{Value, ValueType}
import org.dsa.iot.dslink.util.handler.Handler
import org.dsa.iot.dslink.util.json.JsonObject

import collection.JavaConverters._
import org.slf4j.LoggerFactory

trait TestResponder extends SdkHelper {
  self: IT =>

  val defaultResponderName = "scala-test-responder"

<<<<<<< HEAD
  def withResponder(
                     host: String = "localhost",
                     port: Int = 9000,
                     name: String = defaultResponderName)
                   (action: (TestResponderHandler) => Unit): Unit = {
=======
  def withResponder(proto: String = "http", host: String = "localhost", port: Int = 9000, name: String = defaultResponderName)(action: TestResponderHandler => Unit): Unit = {
>>>>>>> b8e3eda7

    implicit val responder = new TestResponderHandler
    val responderDSLinkProvider = createDsLink(proto, host, port, name)

    connectDSLink(responder, responderDSLinkProvider)(action)
  }

}

/**
  * Responder DSLinkHandler implementation for test purposes
  */
class TestResponderHandler extends BaseDSLinkHandler {

  override val log = LoggerFactory.getLogger(getClass)

  override val isResponder = true
  override val isRequester = false

  override def onResponderInitialized(in: DSLink) = {
    link = in
    log.info("Responder initialized")
  }

  override def onResponderConnected(in: DSLink) = {
    link = in
    val superRoot = link.getNodeManager.getSuperRoot
    val builder = superRoot.createChild("Create_Node", true).
      setSerializable(false).
      setDisplayName("Create Node").
      setAction(new Action(Permission.WRITE,
        new Handler[ActionResult] {
          def handle(event: ActionResult) = {
            val jsonParams = event.getJsonIn.get[JsonObject]("params")

            val value = jsonParams.get[String]("value")
            val valueType = jsonParams.get[String]("type")
            val id = jsonParams.get[String]("id")
            val name = jsonParams.get[String]("name")
            createNode(TestUtils.toValue(value), valueType, id, name)
          }
        }))
    builder.build
    log.info("Responder connected")
  }

  /**
    * create node
    *
    * @param value   value
    * @param valType value type
    * @param id      id (node name)
    * @param name    node display name
    */
  def createNode(value: Value, valType: String, id: String, name: String): Unit = {
    createNode(value, ValueType.toValueType(valType), id, name)
  }

  /**
    * create node
    *
    * @param value   value
    * @param valType value type
    * @param id      id (node name)
    * @param name    node display name
    */
  def createNode(value: Value, valType: ValueType, id: String, name: String): Unit = {
    val superRoot = link.getNodeManager.getSuperRoot
    val builder = superRoot.
      createChild(id, true).
      setDisplayName(name).
      setValueType(valType).
      setWritable(Writable.WRITE).
      setValue(value)
    val node = builder
      .build

    nodes.put(id, node)
    log.info(s"node $id been added")
  }

  /**
    * remove node
    * @param node node to remove
    */
  def deleteNode(node: Node) = {
    val superRoot = link.getNodeManager.getSuperRoot
    superRoot.removeChild(node, true)
    log.info(s"node ${node.getName} been removed")
  }

  /**
    * change node value
    * @param id node id
    * @param value new value
    * @param ms updated at epoch ms
    */
  def changeNodeValue(id: String, value: Any, ms: Option[Long] = None) = {
    val data = TestUtils.toValue(value)
    nodes.asScala.get(id).foreach { node => node.setValue(data) }
  }

}<|MERGE_RESOLUTION|>--- conflicted
+++ resolved
@@ -1,7 +1,7 @@
 package infrastructure.tester
 
 import infrastructure.IT
-import org.dsa.iot.dslink.{DSLink, DSLinkProvider}
+import org.dsa.iot.dslink.DSLink
 import org.dsa.iot.dslink.node.{Node, Permission, Writable}
 import org.dsa.iot.dslink.node.actions.{Action, ActionResult}
 import org.dsa.iot.dslink.node.value.{Value, ValueType}
@@ -16,15 +16,7 @@
 
   val defaultResponderName = "scala-test-responder"
 
-<<<<<<< HEAD
-  def withResponder(
-                     host: String = "localhost",
-                     port: Int = 9000,
-                     name: String = defaultResponderName)
-                   (action: (TestResponderHandler) => Unit): Unit = {
-=======
   def withResponder(proto: String = "http", host: String = "localhost", port: Int = 9000, name: String = defaultResponderName)(action: TestResponderHandler => Unit): Unit = {
->>>>>>> b8e3eda7
 
     implicit val responder = new TestResponderHandler
     val responderDSLinkProvider = createDsLink(proto, host, port, name)
