--- conflicted
+++ resolved
@@ -3,7 +3,7 @@
 import java.util.function.Consumer
 
 import infrastructure.IT
-import org.dsa.iot.dslink.{DSLink, DSLinkProvider}
+import org.dsa.iot.dslink.DSLink
 import org.dsa.iot.dslink.link.Requester
 import org.dsa.iot.dslink.methods.StreamState
 import org.dsa.iot.dslink.methods.requests.{InvokeRequest, ListRequest, SetRequest}
@@ -23,25 +23,11 @@
 
   val defaultRequesterName = "scala-test-requester"
 
-<<<<<<< HEAD
-  def withRequester(host: String = "localhost", port: Int = 9000, name: String = defaultRequesterName)(action: (TestRequesterHandler) => Unit): Unit = {
-    implicit val requester = new TestRequesterHandler
-    implicit val requesterDSLinkProvider = createDsLink(host, port, name)
-=======
   def withRequester(proto: String = "http", host: String = "localhost", port: Int = 9000, name: String = defaultRequesterName)(action: TestRequesterHandler => Unit): Unit = {
     implicit val requester = new TestRequesterHandler
     val requesterDSLinkProvider = createDsLink(proto, host, port, name)
->>>>>>> b8e3eda7
 
     connectDSLink(requester, requesterDSLinkProvider)(action)
-  }
-
-  def disconnect[T <: BaseDSLinkHandler](connection:DSLinkProvider): Unit ={
-    connection.stop()
-  }
-
-  def connect[T <: BaseDSLinkHandler](connection:DSLinkProvider): Unit ={
-    connection.start()
   }
 
 }
@@ -161,7 +147,7 @@
     promise.future
   }
 
-  def requester(): Requester = {
+  private def requester(): Requester = {
     link.getRequester
   }
 
