package it


import infrastructure.{LoggingBridge}
import org.dsa.iot.dslink.util.log.LogManager
import org.scalatest.{FlatSpec}


class ExampleSpec extends FlatSpec with BasicCases
{
  LogManager.setBridge(new LoggingBridge)

  "it test" should "run" in {
<<<<<<< HEAD

    When("it starts")
    Then("docker container should be started")

    And("Responder instance should be initialized")
    withRequesterAndResponder(
      requesterName = "requester1",
      responderName = "responder1"
    ){ (responder, requester )=>

      When("We add node to responder by Action invoke")
      val data = new JsonObject()
      val newVal = "new_string_value"
      data.put("value", newVal)
      data.put("type", "STRING")
      data.put("id", "new_string")
      data.put("name", "Dmitry")

      val invokeResponse = requester
        .invoke("/downstream/responder1/Create_Node", data)
          .blockFirst(3 second)

      Then("it should be created successfully")
      invokeResponse.get.getState.name() shouldBe "CLOSED"
      invokeResponse.get.getError shouldBe null

      val nodeList = requester.list("/downstream/responder1")
        .blockFirst(3 seconds)

      And("it should present in nodes list")
      nodeList.get.getNode.getChildren.entrySet()
        .asScala
        .filter(_.getKey == "new_string")
        .headOption.isDefined shouldBe true

      When("We subscribe on node value changes")
      val subscription = requester.subscribe("/downstream/responder1/new_string")

      And("set new value")
      val setResult = requester.set("/downstream/responder1/new_string", new Value("changed"))
        .block(3 seconds)

      Then("we should get new value from subscription")
      val subs = subscription
        .filter(_.getValue.getString == "changed")
        .blockFirst(30 seconds)

      subs.get.getValue.getString shouldBe "changed"
      subs.get.getPath shouldBe "/downstream/responder1/new_string"
      setResult.getError shouldBe null

    }
=======
    addNodeGetListNodes()
>>>>>>> b8e3eda7
  }
}<|MERGE_RESOLUTION|>--- conflicted
+++ resolved
@@ -11,61 +11,6 @@
   LogManager.setBridge(new LoggingBridge)
 
   "it test" should "run" in {
-<<<<<<< HEAD
-
-    When("it starts")
-    Then("docker container should be started")
-
-    And("Responder instance should be initialized")
-    withRequesterAndResponder(
-      requesterName = "requester1",
-      responderName = "responder1"
-    ){ (responder, requester )=>
-
-      When("We add node to responder by Action invoke")
-      val data = new JsonObject()
-      val newVal = "new_string_value"
-      data.put("value", newVal)
-      data.put("type", "STRING")
-      data.put("id", "new_string")
-      data.put("name", "Dmitry")
-
-      val invokeResponse = requester
-        .invoke("/downstream/responder1/Create_Node", data)
-          .blockFirst(3 second)
-
-      Then("it should be created successfully")
-      invokeResponse.get.getState.name() shouldBe "CLOSED"
-      invokeResponse.get.getError shouldBe null
-
-      val nodeList = requester.list("/downstream/responder1")
-        .blockFirst(3 seconds)
-
-      And("it should present in nodes list")
-      nodeList.get.getNode.getChildren.entrySet()
-        .asScala
-        .filter(_.getKey == "new_string")
-        .headOption.isDefined shouldBe true
-
-      When("We subscribe on node value changes")
-      val subscription = requester.subscribe("/downstream/responder1/new_string")
-
-      And("set new value")
-      val setResult = requester.set("/downstream/responder1/new_string", new Value("changed"))
-        .block(3 seconds)
-
-      Then("we should get new value from subscription")
-      val subs = subscription
-        .filter(_.getValue.getString == "changed")
-        .blockFirst(30 seconds)
-
-      subs.get.getValue.getString shouldBe "changed"
-      subs.get.getPath shouldBe "/downstream/responder1/new_string"
-      setResult.getError shouldBe null
-
-    }
-=======
     addNodeGetListNodes()
->>>>>>> b8e3eda7
   }
 }