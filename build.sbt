import Testing.itTest
import com.typesafe.sbt.packager.docker.{Cmd, ExecCmd}

// properties
val APP_VERSION = "0.4.0-SNAPSHOT"
val SCALA_VERSION = "2.12.4"
val AKKA_VERSION = "2.5.12"
val JSON_VERSION = "2.6.8"


// settings
name := "scala-broker"
organization := "org.iot-dsa"
version := APP_VERSION
scalaVersion := SCALA_VERSION

// base play-akka project
lazy val root = (project in file("."))
  .enablePlugins(PlayScala)
  .settings(
    scalaVersion := SCALA_VERSION,
    libraryDependencies ++= commonDependencies.union(playTestDependencies)
  )
  .aggregate(msgpack)
  .dependsOn(msgpack)

// project for temporary lib msgpack4s
lazy val msgpack = project.in(file("tools/msgpack4s"))
    .settings(
      scalaVersion := SCALA_VERSION,
      libraryDependencies ++= msgpackDependencies
    )

// project for integrational tests
lazy val it = project.in(file("it"))
  .settings(Testing.settings(Docker): _*)
  .settings(
    scalaVersion := SCALA_VERSION,
    libraryDependencies ++= testDependencies.union(itDependencies)
  ).aggregate(root)

// eclipse
EclipseKeys.preTasks := Seq(compile in Compile, compile in Test)
EclipseKeys.withSource := true
EclipseKeys.withJavadoc := true

// building
resolvers += Resolver.bintrayRepo("cakesolutions", "maven")
resolvers += "velvia maven" at "http://dl.bintray.com/velvia/maven"

scalacOptions ++= Seq(
  "-feature",
  "-unchecked",
  "-deprecation",
  "-Yno-adapted-args",
  "-Ywarn-dead-code",
  "-language:_",
  "-target:jvm-1.8",
  "-encoding", "UTF-8",
  "-Xexperimental")

// packaging
enablePlugins(DockerPlugin, JavaAppPackaging)
dockerBaseImage := "java:latest"
maintainer := "Vlad Orzhekhovskiy <vlad@uralian.com>"
packageName in Docker := "iotdsa/broker-scala"
dockerExposedPorts := Seq(9000, 9443, 2551)
dockerExposedVolumes := Seq("/opt/docker/conf", "/opt/docker/logs")
dockerUpdateLatest := true

dockerEntrypoint ++= Seq(
  """-Dakka.remote.netty.tcp.hostname="$(eval "echo $AKKA_REMOTING_BIND_HOST")"""",
  """-Dakka.remote.netty.tcp.port="$AKKA_REMOTING_BIND_PORT"""",
  """$(IFS=','; I=0; for NODE in $AKKA_SEED_NODES; do echo "-Dakka.cluster.seed-nodes.$I=akka.tcp://$AKKA_ACTOR_SYSTEM_NAME@$NODE"; I=$(expr $I + 1); done)""",
  "-Dakka.io.dns.resolver=async-dns",
  "-Dakka.io.dns.async-dns.resolve-srv=true",
  "-Dakka.io.dns.async-dns.resolv-conf=on"
)

dockerCommands :=
  dockerCommands.value.flatMap {
    case ExecCmd("ENTRYPOINT", args @ _*) => Seq(Cmd("ENTRYPOINT", args.mkString(" ")))
    case v => Seq(v)
  }


mappings in Universal ++= Seq(
  file("scripts/setup-influx") -> "bin/setup-influx",
  file("scripts/start-broker") -> "bin/start-broker",
  file("scripts/stop-broker") -> "bin/stop-broker",
  file("scripts/start-backend") -> "bin/start-backend",
  file("scripts/stop-backend") -> "bin/stop-backend",
  file("scripts/start-frontend") -> "bin/start-frontend",
  file("scripts/stop-frontend") -> "bin/stop-frontend")

// scoverage options
coverageMinimum := 80
coverageFailOnMinimum := true

// dependencies for scala-broker application
lazy val commonDependencies = Seq(
  guice,
  ehcache,
  jdbc,
  ws,
<<<<<<< HEAD
  "com.typesafe.play"           %% "play-json"               % JSON_VERSION,
  "com.typesafe.play"           %% "play-json-joda"          % JSON_VERSION,
  "com.typesafe.akka"           %% "akka-cluster"            % AKKA_VERSION,
  "com.typesafe.akka"           %% "akka-cluster-metrics"    % AKKA_VERSION,
  "com.typesafe.akka"           %% "akka-cluster-tools"      % AKKA_VERSION,
  "com.typesafe.akka"           %% "akka-cluster-sharding"   % AKKA_VERSION,
  "com.typesafe.akka"           %% "akka-slf4j"              % AKKA_VERSION,
  "com.typesafe.akka"           %% "akka-persistence"        % AKKA_VERSION,
  "org.fusesource.leveldbjni"    % "leveldbjni-all"          % "1.8",
  "com.paulgoldbaum"            %% "scala-influxdb-client"   % "0.5.2",
  "org.bouncycastle"             % "bcprov-jdk15on"          % "1.51",
  "com.github.romix.akka"       %% "akka-kryo-serialization" % "0.5.1",
  "com.h2database"               % "h2"                      % "1.4.193",
  "com.typesafe.play"           %% "anorm"                   % "2.5.3",
  "com.maxmind.geoip2"           % "geoip2"                  % "2.10.0",
  "ch.qos.logback"               % "logback-classic"         % "1.2.3",
  "io.netty"                     % "netty-codec-http"        % "4.0.41.Final" force(),
  "io.netty"                     % "netty-handler"           % "4.0.41.Final" force()
=======
  "com.typesafe.play"       %% "play-json"               % JSON_VERSION,
  "com.typesafe.play"       %% "play-json-joda"          % JSON_VERSION,
  "com.typesafe.akka"       %% "akka-cluster"            % AKKA_VERSION,
  "com.typesafe.akka"       %% "akka-cluster-metrics"    % AKKA_VERSION,
  "com.typesafe.akka"       %% "akka-cluster-tools"      % AKKA_VERSION,
  "com.typesafe.akka"       %% "akka-cluster-sharding"   % AKKA_VERSION,
  "com.typesafe.akka"       %% "akka-slf4j"              % AKKA_VERSION,
  "com.paulgoldbaum"        %% "scala-influxdb-client"   % "0.5.2",
  "org.bouncycastle"         % "bcprov-jdk15on"          % "1.51",
  "com.github.romix.akka"   %% "akka-kryo-serialization" % "0.5.1",
  "com.h2database"           % "h2"                      % "1.4.193",
  "com.typesafe.play"       %% "anorm"                   % "2.5.3",
  "com.maxmind.geoip2"       % "geoip2"                  % "2.10.0",
  "ch.qos.logback"           % "logback-classic"         % "1.2.3",
  "io.netty"                 % "netty-codec-http"        % "4.0.41.Final" force(),
  "io.netty"                 % "netty-handler"           % "4.0.41.Final" force(),
  "org.msgpack"             %% "msgpack-scala"            % "0.8.13",
//  "org.velvia"              %% "msgpack4s"                % "0.6.0",
  "org.json4s"              %% "json4s-native"            % "3.5.0"
>>>>>>> f7b0f329
)

// akka and play test dependencies
lazy val playTestDependencies = Seq(
  "org.scalatestplus.play"  %% "scalatestplus-play"      % "3.1.2"         % "test",
  "com.typesafe.akka"       %% "akka-testkit"            % AKKA_VERSION    % "test"
).union(testDependencies)

// common test dependencies
lazy val testDependencies = Seq(
  "org.scalatest"           %% "scalatest"               % "3.0.4"         % "test",
  "org.scalacheck"          %% "scalacheck"              % "1.13.5"        % "test",
  "org.mockito"              % "mockito-core"            % "2.13.0"        % "test"
)

// dependencies for it module
lazy val itDependencies = Seq(
  "com.whisk" %% "docker-testkit-scalatest" % "0.9.5" % "test",
  "com.whisk" %% "docker-testkit-impl-spotify" % "0.9.5" % "test",
  "com.spotify" % "docker-client" % "8.10.0" % "test",
  "org.iot-dsa" % "dslink" % "0.18.3" % "test",
  "io.projectreactor" % "reactor-core" % "3.1.6.RELEASE" % "test",
  "io.projectreactor" %% "reactor-scala-extensions" % "0.3.4" % "test"

)

lazy val msgpackDependencies = Seq(
  "org.scalatest" %% "scalatest" % "3.0.4" % "test",
  "org.mockito" % "mockito-all" % "1.9.0" % "test",
  "com.rojoma" %% "rojoma-json-v3" % "3.7.0",
  "org.json4s" %% "json4s-native" % "3.5.0",
  "org.apache.commons" % "commons-io" % "1.3.2",
  "com.typesafe.play" %% "play-json" % JSON_VERSION
)


<|MERGE_RESOLUTION|>--- conflicted
+++ resolved
@@ -103,7 +103,6 @@
   ehcache,
   jdbc,
   ws,
-<<<<<<< HEAD
   "com.typesafe.play"           %% "play-json"               % JSON_VERSION,
   "com.typesafe.play"           %% "play-json-joda"          % JSON_VERSION,
   "com.typesafe.akka"           %% "akka-cluster"            % AKKA_VERSION,
@@ -121,28 +120,9 @@
   "com.maxmind.geoip2"           % "geoip2"                  % "2.10.0",
   "ch.qos.logback"               % "logback-classic"         % "1.2.3",
   "io.netty"                     % "netty-codec-http"        % "4.0.41.Final" force(),
-  "io.netty"                     % "netty-handler"           % "4.0.41.Final" force()
-=======
-  "com.typesafe.play"       %% "play-json"               % JSON_VERSION,
-  "com.typesafe.play"       %% "play-json-joda"          % JSON_VERSION,
-  "com.typesafe.akka"       %% "akka-cluster"            % AKKA_VERSION,
-  "com.typesafe.akka"       %% "akka-cluster-metrics"    % AKKA_VERSION,
-  "com.typesafe.akka"       %% "akka-cluster-tools"      % AKKA_VERSION,
-  "com.typesafe.akka"       %% "akka-cluster-sharding"   % AKKA_VERSION,
-  "com.typesafe.akka"       %% "akka-slf4j"              % AKKA_VERSION,
-  "com.paulgoldbaum"        %% "scala-influxdb-client"   % "0.5.2",
-  "org.bouncycastle"         % "bcprov-jdk15on"          % "1.51",
-  "com.github.romix.akka"   %% "akka-kryo-serialization" % "0.5.1",
-  "com.h2database"           % "h2"                      % "1.4.193",
-  "com.typesafe.play"       %% "anorm"                   % "2.5.3",
-  "com.maxmind.geoip2"       % "geoip2"                  % "2.10.0",
-  "ch.qos.logback"           % "logback-classic"         % "1.2.3",
-  "io.netty"                 % "netty-codec-http"        % "4.0.41.Final" force(),
-  "io.netty"                 % "netty-handler"           % "4.0.41.Final" force(),
-  "org.msgpack"             %% "msgpack-scala"            % "0.8.13",
-//  "org.velvia"              %% "msgpack4s"                % "0.6.0",
-  "org.json4s"              %% "json4s-native"            % "3.5.0"
->>>>>>> f7b0f329
+  "io.netty"                     % "netty-handler"           % "4.0.41.Final" force(),
+  "org.msgpack"                 %% "msgpack-scala"           % "0.8.13",
+  "org.json4s"                  %% "json4s-native"           % "3.5.0"
 )
 
 // akka and play test dependencies
