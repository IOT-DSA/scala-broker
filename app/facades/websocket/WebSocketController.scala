package facades.websocket

import java.net.URL

import scala.concurrent.Future
import scala.util.Random
import org.bouncycastle.jcajce.provider.digest.SHA256
import org.joda.time.DateTime
import akka.Done
import akka.actor._
import akka.pattern.ask
import akka.http.scaladsl.Http
import akka.http.scaladsl.model.StatusCodes
import akka.http.scaladsl.model.ws.{Message, TextMessage, WebSocketRequest}
import akka.routing.Routee
import akka.stream.{Materializer, OverflowStrategy}
import akka.stream.scaladsl.{Flow, Keep, Sink, Source}
import controllers.BasicController
import javax.inject.{Inject, Singleton}
<<<<<<< HEAD
import models.Settings
import models.akka.{BrokerActors, ConnectionInfo, DSLinkManager, RichRoutee}
import models.akka.Messages.{GetOrCreateDSLink, RemoveDSLink}
=======

import models.Settings
import models.akka.{BrokerActors, ConnectionInfo, DSLinkManager, RichRoutee}
import models.akka.Messages.{GetOrCreateDSLink, RemoveDSLink}
import models.akka.QoSState.{GetSubscriptionSource, SubscriptionSourceMessage}
>>>>>>> 7bbf6e4b
import models.handshake.{LocalKeys, RemoteKey}
import models.metrics.EventDaos
import models.rpc.DSAMessage
import models.util.UrlBase64
import play.api.cache.SyncCacheApi
import play.api.libs.json._
import play.api.libs.ws.WSClient
import play.api.mvc._
import play.api.mvc.WebSocket.MessageFlowTransformer.jsonMessageFlowTransformer
import models.rpc.MsgpackTransformer.{msaMessageFlowTransformer => msgpackMessageFlowTransformer}
import org.velvia.MsgPack

/**
 * Establishes WebSocket DSLink connections
 */
@Singleton
class WebSocketController @Inject() (actorSystem:  ActorSystem,
                                     materializer: Materializer,
                                     cache:        SyncCacheApi,
                                     dslinkMgr:    DSLinkManager,
                                     actors:       BrokerActors,
                                     wsc:          WSClient,
                                     keys:         LocalKeys,
                                     eventDaos:    EventDaos,
                                     cc:           ControllerComponents) extends BasicController(cc) {

  type DSAFlow = Flow[DSAMessage, DSAMessage, _]

  import eventDaos._
  import models.rpc.DSAMessageSerrializationFormat._

  implicit private val as = actorSystem

  implicit private val mat = materializer

  implicit private val connReqFormat = Json.format[ConnectionRequest]

  private val jsonTransformer = jsonMessageFlowTransformer[DSAMessage, DSAMessage]
  private val msgpackTransformer = msgpackMessageFlowTransformer[DSAMessage, DSAMessage]

  val transformers = Map(
      MSGJSON->jsonTransformer
    , MSGPACK-> msgpackTransformer
  )

  private def chooseFormat(clientFormats: List[String], serverFormats: List[String]) : String = {
    val mergedFormats = clientFormats intersect serverFormats
    if (mergedFormats.contains(MSGPACK)) MSGPACK else MSGJSON
  }

  /**
   * Connects to another broker upstream.
   */
  def uplinkHandshake(url: String, name: String) = Action.async {
    val connUrl = new URL(url)

    val publicKey = keys.encodedPublicKey
    val dsId = Settings.BrokerName + "-" + keys.encodedHashedPublicKey

    val cr = ConnectionRequest(publicKey, true, true, None, "1.1.2"
      , Some((Settings.ServerConfiguration \ "format").as[List[String]]), true)
    val frsp = wsc.url(url)
      .withQueryStringParameters("dsId" -> dsId)
      .post(Json.toJson(cr))

    frsp flatMap { rsp =>
      val serverConfig = Json.parse(rsp.body)

      val tempKey = (serverConfig \ "tempKey").as[String]
      val wsUri = (serverConfig \ "wsUri").as[String]
      val salt = (serverConfig \ "salt").as[String].getBytes("UTF-8")

      //TODO: Change the uplick connection format as well, like: //(serverConfig \ "format").as[String]
      val format = MSGJSON

      val auth = buildAuth(tempKey, salt)
      val wsUrl = s"ws://${connUrl.getHost}:${connUrl.getPort}$wsUri?dsId=$dsId&auth=$auth&format=$format"

      uplinkWSConnect(wsUrl, name, dsId)
    }
  }

  /**
   * Initiates a web socket connection with the upstream.
   */
  private def uplinkWSConnect(url: String, name: String, dsId: String) = {
    import Settings.WebSocket._

    val ci = ConnectionInfo(dsId, name, true, true)
    val sessionId = ci.linkName + "_" + ci.linkAddress + "_" + Random.nextInt(1000000)
    val sessionInfo = DSLinkSessionInfo(ci, sessionId)
    val dsaFlow = createWSFlow(sessionInfo, actors.upstream, BufferSize, OnOverflow)

    dsaFlow map { flow =>
      val inFlow = Flow[Message].collect {
        case TextMessage.Strict(s) => Json.parse(s).as[DSAMessage]
      }
      val wsFlow = inFlow.viaMat(flow)(Keep.right).map(msg => TextMessage.Strict(Json.toJson(msg).toString))

      val (upgradeResponse, closed) = Http().singleWebSocketRequest(WebSocketRequest(url), wsFlow)

      val connected = upgradeResponse.map { upgrade =>
        if (upgrade.response.status == StatusCodes.SwitchingProtocols)
          Done
        else
          throw new RuntimeException(s"Connection failed: ${upgrade.response.status}")
      }

      connected.onComplete(status => log.info(s"Upstream connection completed: $status"))

      Ok("Upstream connection established")
    }
  }

  /**
   * Terminates a connection to upstream.
   */
  def removeUplink(name: String) = Action {
    actors.upstream ! RemoveDSLink(name)
    Ok(s"Uplink '$name' disconnected")
  }

  /**
   * Accepts a connection request and sends back the server config JSON.
   */
  def dslinkHandshake = Action(validateJson[ConnectionRequest]) { implicit request =>
    log.debug(s"Conn request received at $request : ${request.body}")

    val ci = buildConnectionInfo(request)
    val linkPath = Settings.Paths.Downstream + "/" + ci.linkName
    val json = (Settings.ServerConfiguration. + ("path" -> Json.toJson(linkPath))) ++ Json.obj("format" -> ci.resultFormat)

    val sessionId = ci.linkName + "_" + ci.linkAddress + "_" + Random.nextInt(1000000)

    cache.set(ci.dsId, DSLinkSessionInfo(ci, sessionId))

    dslinkEventDao.saveConnectionEvent(DateTime.now, "handshake", sessionId,
      ci.dsId, ci.linkName, ci.linkAddress, ci.mode, ci.version, ci.compression, ci.brokerAddress)

    log.debug(s"Conn response sent: ${json.toString}")
    Ok(json)
  }

  /**
   * Establishes a WebSocket connection.
   */
  def dslinkWSConnect = acceptOrResult { sessionInfo =>
    import Settings.WebSocket._

    sessionInfo map { si =>
      createWSFlow(si, actors.downstream, BufferSize, OnOverflow) map Right[Result, DSAFlow]
    } getOrElse
      Future.successful(Left[Result, DSAFlow](Forbidden))
  }

  private def acceptOrResult(f: Option[DSLinkSessionInfo] => Future[Either[Result, Flow[DSAMessage, DSAMessage, _]]]): WebSocket = {
    WebSocket { request =>
      log.debug(s"WS request received: $request")
      val dsId = getDsId(request)
      val sessionInfo = cache.get[DSLinkSessionInfo](dsId)
      log.debug(s"Session info retrieved for $dsId: $sessionInfo")

      f(sessionInfo).map(_.right.map(getTransformer(sessionInfo).transform))
    }
  }

  private def getTransformer(sessionInfo : Option[DSLinkSessionInfo]) = {
    val format = sessionInfo.fold(MSGJSON)(si => {
      chooseFormat(si.ci.formats, (Settings.ServerConfiguration \ "format").as[List[String]])
    })

    transformers.applyOrElse(format, (_ : String) => jsonTransformer)
  }

  /**
   * Creates a new WebSocket flow bound to a newly created WSActor.
   */
  private def createWSFlow(sessionInfo: DSLinkSessionInfo,
                           registry:    ActorRef,
                           bufferSize:  Int,
                           overflow:    OverflowStrategy) = {
    import akka.actor.Status._

    var (toSocket, publisher) = Source.actorRef[DSAMessage](bufferSize, overflow)
      .toMat(Sink.asPublisher(false))(Keep.both)
      .run()(materializer)

    val sink = Sink.actorRef(toSocket, Success(()))

    val fRoutee = (registry ? GetOrCreateDSLink(sessionInfo.ci.linkName)).mapTo[Routee]

    fRoutee flatMap   { routee =>

      //TODO should think how move this logic from controller
      val subscriptions = (routee ? GetSubscriptionSource).mapTo[Future[SubscriptionSourceMessage]].flatten

      subscriptions map { subscriptionSrcRef =>

        val wsProps = WebSocketActor.props(toSocket, routee, eventDaos,
          WebSocketActorConfig(sessionInfo.ci, sessionInfo.sessionId, Settings.Salt))

        val fromSocket = actorSystem.actorOf(Props(new Actor {
          val wsActor = context.watch(context.actorOf(wsProps, "wsActor"))

          def receive = {
            case Success(_) | Failure(_) => wsActor ! PoisonPill
            case Terminated(_)           => context.stop(self)
            case other                   => wsActor ! other
          }

          override def supervisorStrategy = OneForOneStrategy() {
            case _ => SupervisorStrategy.Stop
          }
        }))

        subscriptionSrcRef.sourceRef.source.runWith(sink)

        val messageSink = Sink.actorRef(fromSocket, Success(()))
        val src = Source.fromPublisher(publisher)

        Flow.fromSinkAndSource[DSAMessage, DSAMessage](messageSink, src)

      }
    }
  }

  /**
   * Extracts `dsId` from the request's query string.
   */
  private def getDsId(request: RequestHeader) = request.queryString("dsId").head

  /**
   * Constructs a connection info instance from the incoming request.
   */
  private def buildConnectionInfo(request: Request[ConnectionRequest]) = {
    val dsId = getDsId(request)
    val cr = request.body
<<<<<<< HEAD
    val availableFormats  = Settings.ServerConfiguration("format").as[Seq[String]]
    val resultFormat = chooseFormat(
      request.body.formats.getOrElse(List(MSGJSON))
      , List(availableFormats :_*)
    )

    new ConnectionInfo(dsId, dsId.substring(0, dsId.length - 44), cr.isRequester, cr.isResponder,
=======
    ConnectionInfo(dsId, dsId.substring(0, dsId.length - 44), cr.isRequester, cr.isResponder,
>>>>>>> 7bbf6e4b
      cr.linkData.map(_.toString), cr.version, cr.formats.getOrElse(Nil), cr.enableWebSocketCompression,
      request.remoteAddress, request.host, resultFormat = resultFormat)
  }

  /**
   * Builds the authorization hash to be sent to the remote broker.
   */
  def buildAuth(tempKey: String, salt: Array[Byte]) = {
    val remoteKey = RemoteKey.generate(keys, tempKey)
    val sharedSecret = remoteKey.sharedSecret
    // TODO make more scala-like
    val bytes = Array.ofDim[Byte](salt.length + sharedSecret.length)
    System.arraycopy(salt, 0, bytes, 0, salt.length)
    System.arraycopy(sharedSecret, 0, bytes, salt.length, sharedSecret.length)

    val sha = new SHA256.Digest
    val digested = sha.digest(bytes)
    UrlBase64.encodeBytes(digested)
  }
}<|MERGE_RESOLUTION|>--- conflicted
+++ resolved
@@ -17,23 +17,16 @@
 import akka.stream.scaladsl.{Flow, Keep, Sink, Source}
 import controllers.BasicController
 import javax.inject.{Inject, Singleton}
-<<<<<<< HEAD
-import models.Settings
-import models.akka.{BrokerActors, ConnectionInfo, DSLinkManager, RichRoutee}
-import models.akka.Messages.{GetOrCreateDSLink, RemoveDSLink}
-=======
-
 import models.Settings
 import models.akka.{BrokerActors, ConnectionInfo, DSLinkManager, RichRoutee}
 import models.akka.Messages.{GetOrCreateDSLink, RemoveDSLink}
 import models.akka.QoSState.{GetSubscriptionSource, SubscriptionSourceMessage}
->>>>>>> 7bbf6e4b
 import models.handshake.{LocalKeys, RemoteKey}
 import models.metrics.EventDaos
 import models.rpc.DSAMessage
 import models.util.UrlBase64
 import play.api.cache.SyncCacheApi
-import play.api.libs.json._
+import play.api.libs.json.Json
 import play.api.libs.ws.WSClient
 import play.api.mvc._
 import play.api.mvc.WebSocket.MessageFlowTransformer.jsonMessageFlowTransformer
@@ -265,17 +258,13 @@
   private def buildConnectionInfo(request: Request[ConnectionRequest]) = {
     val dsId = getDsId(request)
     val cr = request.body
-<<<<<<< HEAD
     val availableFormats  = Settings.ServerConfiguration("format").as[Seq[String]]
     val resultFormat = chooseFormat(
       request.body.formats.getOrElse(List(MSGJSON))
       , List(availableFormats :_*)
     )
 
-    new ConnectionInfo(dsId, dsId.substring(0, dsId.length - 44), cr.isRequester, cr.isResponder,
-=======
     ConnectionInfo(dsId, dsId.substring(0, dsId.length - 44), cr.isRequester, cr.isResponder,
->>>>>>> 7bbf6e4b
       cr.linkData.map(_.toString), cr.version, cr.formats.getOrElse(Nil), cr.enableWebSocketCompression,
       request.remoteAddress, request.host, resultFormat = resultFormat)
   }
