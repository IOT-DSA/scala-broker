--- conflicted
+++ resolved
@@ -7,12 +7,9 @@
 
 import scala.concurrent.Future
 import scala.util.Random
-<<<<<<< HEAD
-//import org.bouncycastle.jcajce.provider.digest.SHA256
 import org.joda.time.DateTime
-=======
 import org.bouncycastle.jcajce.provider.digest.SHA256
->>>>>>> bd4c5c62
+
 import akka.Done
 import akka.actor._
 import akka.pattern.ask
@@ -39,10 +36,7 @@
 import play.api.mvc._
 import play.api.mvc.WebSocket.MessageFlowTransformer.jsonMessageFlowTransformer
 import models.rpc.MsgpackTransformer.{msaMessageFlowTransformer => msgpackMessageFlowTransformer}
-<<<<<<< HEAD
 import play.api.http.Status.UNAUTHORIZED
-=======
->>>>>>> bd4c5c62
 
 /**
  * Establishes WebSocket DSLink connections
@@ -262,15 +256,11 @@
 
     val fRoutee = (registry ? GetOrCreateDSLink(sessionInfo.ci.linkName)).mapTo[Routee]
 
-<<<<<<< HEAD
-    fRoutee flatMap { routee =>
-=======
     fRoutee map   { routee =>
 
       val (subscriptionsPusher, subscriptionsPublisher) = Source.actorRef[SubscriptionSourceMessage](bufferSize, overflow)
         .toMat(Sink.asPublisher(false))(Keep.both)
         .run()(materializer)
->>>>>>> bd4c5c62
 
       routee ! SubscriptionSourceMessage(subscriptionsPusher)
 
