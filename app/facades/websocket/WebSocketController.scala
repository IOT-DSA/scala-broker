--- conflicted
+++ resolved
@@ -156,11 +156,7 @@
     log.debug(s"Conn request received at $request : ${request.body}")
 
     val ci = buildConnectionInfo(request)
-<<<<<<< HEAD
-//    val linkPath = Settings.Paths.Downstream + "/" + ci.linkName
-=======
-
->>>>>>> 5e2837f2
+
     val json = Settings.ServerConfiguration ++ createHandshakeResponse(ci)
 
     val sessionId = ci.linkName + "_" + ci.linkAddress + "_" + Random.nextInt(1000000)
@@ -212,20 +208,6 @@
       log.debug(s"Session info retrieved for $dsId: $sessionInfo")
 
       val res =
-<<<<<<< HEAD
-      if (validateAuth(sessionInfo, clientAuth))
-        f(sessionInfo)
-      else {
-        log.warn(s"Authentication failed, auth value is not correct.")
-        val failedResult = Result(new ResponseHeader(UNAUTHORIZED
-                                                     , reasonPhrase = Option(s"Connection failed: DSLink auth is wrong: '" +
-                                                                             clientAuth + "'")
-                                                    )
-                                  , HttpEntity.NoEntity
-                                 )
-        Future.successful(Left[Result, DSAFlow](failedResult))
-      }
-=======
         if (validateAuth(sessionInfo, clientAuth))
           f(sessionInfo)
         else {
@@ -236,23 +218,15 @@
                                    )
           Future.successful(Left[Result, DSAFlow](failedResult))
         }
->>>>>>> 5e2837f2
-      
+
       res.map(_.right.map(getTransformer(sessionInfo).transform))
     }
   }
 
   private def validateAuth(si: Option[DSLinkSessionInfo], clientAuth: Option[String]): Boolean = {
-<<<<<<< HEAD
-    val ci = si.getOrElse(return false).ci
-    val localAuth = LocalKeys.saltSharedSecret(ci.salt.getBytes, ci.sharedSecret)
-    clientAuth.fold(false) { v =>
-      localAuth == v
-=======
     si.map(_.ci).fold(false) { ci =>
       val localAuth = LocalKeys.saltSharedSecret(ci.salt.getBytes, ci.sharedSecret)
       clientAuth.getOrElse("") == localAuth
->>>>>>> 5e2837f2
     }
   }
 
@@ -281,11 +255,7 @@
 
     val fRoutee = (registry ? GetOrCreateDSLink(sessionInfo.ci.linkName)).mapTo[Routee]
 
-<<<<<<< HEAD
-    fRoutee flatMap { routee =>
-=======
     fRoutee map   { routee =>
->>>>>>> 5e2837f2
 
       val (subscriptionsPusher, subscriptionsPublisher) = Source.actorRef[SubscriptionSourceMessage](bufferSize, overflow)
         .toMat(Sink.asPublisher(false))(Keep.both)
@@ -327,7 +297,6 @@
   private def getDsId(request: RequestHeader) = request.queryString("dsId").head
 
   /**
-<<<<<<< HEAD
     * Extracts `salt` from the requests query string
     *
     * @param request
@@ -336,20 +305,16 @@
   private def getSalt(request: RequestHeader) = request.queryString("salt").head
 
   /**
-=======
->>>>>>> 5e2837f2
     * Extracts "auth" parameter from URL
     *
     * @param request
     * @return
     */
   private def getAuth(request: RequestHeader): Option[String] = {
-<<<<<<< HEAD
-    try {
-      Option[String](request.queryString("auth").head)
-    } catch {
-      case _ : Throwable=> Option[String](null)
-    }
+    if (request.queryString.contains("auth"))
+      request.queryString("auth").headOption
+    else
+      Option(null)
   }
 
   /**
@@ -358,17 +323,10 @@
     * @return
     */
   private def getToken(request: RequestHeader): Option[String] = {
-    try {
-      Option[String](request.queryString("token").head)
-    } catch {
-      case _ : Throwable=> Option[String](null)
-    }
-=======
-    if (request.queryString.contains("auth"))
-      request.queryString("auth").headOption
+    if (request.queryString.contains("token"))
+      request.queryString("token").headOption
     else
       Option(null)
->>>>>>> 5e2837f2
   }
 
   /**
@@ -388,19 +346,12 @@
 
     val saltInc = Random.nextInt()
     val localSalt: String = s"${saltBase}${saltInc.toHexString}"
-<<<<<<< HEAD
     val tokenHash = getToken(request)
-=======
->>>>>>> 5e2837f2
 
     ConnectionInfo(dsId, dsId.substring(0, dsId.length - 44), cr.isRequester, cr.isResponder,
       cr.linkData.map(_.toString), cr.version, cr.formats.getOrElse(Nil), cr.enableWebSocketCompression,
       request.remoteAddress, request.host, resultFormat = resultFormat, tempKey = tempKey
-<<<<<<< HEAD
       , sharedSecret = sharedSecret, salt = localSalt, tokenHash = tokenHash)
-=======
-      , sharedSecret = sharedSecret, salt = localSalt)
->>>>>>> 5e2837f2
   }
 
   /**
