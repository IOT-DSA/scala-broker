--- conflicted
+++ resolved
@@ -12,11 +12,8 @@
  * Handles communication with a remote DSLink in Responder mode using a router and a pool of workers
  * for implementing multi-recipient responce delivery (LIST, SUBSCRIBE).
  */
-<<<<<<< HEAD
 trait PooledResponderBehavior extends ResponderBehavior { me: PersistentActor with ActorLogging =>
-=======
-trait PooledResponderBehavior extends ResponderBehavior { me: Actor with ActorLogging  =>
->>>>>>> 338f322d
+
   import context.system
   import ResponderWorker._
   import akka.routing.ConsistentHashingRouter._
