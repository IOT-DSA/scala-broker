--- conflicted
+++ resolved
@@ -1,15 +1,10 @@
 package models.akka
 
 import org.joda.time.DateTime
-<<<<<<< HEAD
 import akka.persistence.PersistentActor
 import akka.actor.{ ActorLogging, ActorRef, PoisonPill, Stash, Terminated, actorRef2Scala }
 import akka.routing.Routee
-=======
-import akka.actor.{Actor, ActorLogging, ActorRef, PoisonPill, Stash, Terminated, actorRef2Scala}
-import akka.routing.Routee
 import models.metrics.Meter
->>>>>>> 338f322d
 
 /**
  * Represents a DSLink endpoint, which may or may not be connected to an Endpoint.
@@ -26,11 +21,8 @@
  * When the actor is disconnected, it stashes incoming messages and releases them to the endpoint, once it
  * becomes connected again.
  */
-<<<<<<< HEAD
-abstract class AbstractDSLinkActor(registry: Routee) extends PersistentActor with Stash with ActorLogging {
-=======
-abstract class AbstractDSLinkActor(routeeRegistry: Routee) extends Actor with Stash with ActorLogging with Meter {
->>>>>>> 338f322d
+
+abstract class AbstractDSLinkActor(routeeRegistry: Routee) extends PersistentActor with Stash with ActorLogging with Meter {
   import Messages._
 
   protected val linkName = self.path.name
