package models.akka

import org.joda.time.DateTime
import akka.persistence.PersistentActor
import akka.actor.{ ActorLogging, ActorRef, PoisonPill, Stash, Terminated, actorRef2Scala }
import akka.routing.Routee
import models.metrics.Meter
import models.util.DsaToAkkaCoder._

/**
 * Represents a DSLink endpoint, which may or may not be connected to an Endpoint.
 * The Endpoint actor is supplied by the facade and can represent a WebSocket or TCP connection,
 * HTTP response stream, a test actor etc.
 *
 * This actor can represent either a downlink (a dslink connection) or uplink (upstream broker connection).
 * The `registry` passed in the constructor is used to send notifications about the actor's state changes.
 *
 * Initially the actor is in `disconnected` state. The facade initiates a session by sending `ConnectEndpoint`
 * message to the actor. The session ends either when `DisconnectEndpoint` message is sent to an actor,
 * or the endpoint actor terminates.
 *
 * When the actor is disconnected, it stashes incoming messages and releases them to the endpoint, once it
 * becomes connected again.
 */

abstract class AbstractDSLinkActor(routeeRegistry: Routee) extends PersistentActor with Stash with ActorLogging with Meter {
  import Messages._

  protected val linkName = self.path.name.forDsa
  protected val ownId = s"DSLink[$linkName]"

  implicit val system = context.system

  // initially None, then set by ConnectEndpoint, unset by DisconnectEndpoint
  private var endpoint: Option[ActorRef] = None

  // initially an empty one, then set by ConnectEndpoint; can be changed by another ConnectEndpoint, is a requester by initially
  protected var connInfo = ConnectionInfo("", linkName, true, false)

  private var lastConnected: Option[DateTime] = None
  private var lastDisconnected: Option[DateTime] = None

  /**
   * Called on link start up: notifies the registry and logs the dslink status.
   */
  override def preStart() = {
    sendToRegistry(RegisterDSLink(linkName, connInfo.mode, false))
    log.info("{}: initialized, not connected to Endpoint", ownId)
  }

  /**
   * Called on link shut down, notifies the registry and logs the dslink status.
   */
  override def postStop() = {
<<<<<<< HEAD
    sendToRegistry(UnregisterDSLink(self.path.name.forDsa))
    log.info(s"$ownId: stopped")
=======
    sendToRegistry(UnregisterDSLink(self.path.name))
    log.info("{}: stopped", ownId)
  }

  /**
   * Recovers events of base layer from the journal.
   */
  val recoverBaseState: Receive = {
    case event: DSLinkBaseState =>
      log.debug("{}: trying to recover {}", ownId, event)
      updateState(event)
//    case Snapshot(_, snapshot: DSLinkBaseState) => state = snapshot
  }

  private def updateState(event: DSLinkBaseState) = {
    endpoint = event.endpoint
    connInfo = event.connInfo
    lastConnected = event.lastConnected.map { new DateTime(_) }
    lastDisconnected = event.lastDisconnected.map { new DateTime(_) }
    log.debug(s"$ownId: state has become [endpoint: {}] [connInfo: {}] [lastConnected: {}] [lastDisconnected: {}]", endpoint, connInfo, lastConnected, lastDisconnected)
>>>>>>> c1096f3f
  }

  /**
   * Handles incoming messages, starting in DISCONNECTED state.
   */
  override def receiveCommand: Receive = disconnected

  /**
   * Handles messages in CONNECTED state.
   */
  def connected: Receive = {
    case DisconnectEndpoint(kill) =>
      log.info("{}: disconnected from Endpoint", ownId)
      disconnectFromEndpoint(kill)
    case Terminated(wsActor) =>
      log.info("{}: Endpoint terminated, disconnecting", ownId)
      disconnectFromEndpoint(false)
    case GetLinkInfo =>
      log.debug("{}: LinkInfo requested, dispatching", ownId)
      sender ! LinkInfo(connInfo, true, lastConnected, lastDisconnected)
    case ConnectEndpoint(ref, ci) =>
      log.warning("{}: already connected to Endpoint, dropping previous association", ownId)
      disconnectFromEndpoint(true)
      connectToEndpoint(ref, ci)
  }

  /**
   * Handles messages in DISCONNECTED state.
   */
  def disconnected: Receive = {
    case ConnectEndpoint(ref, ci) =>
      log.info("{}: connected to Endpoint", ownId)
      connectToEndpoint(ref, ci)
    case GetLinkInfo =>
      log.debug("{}: LinkInfo requested, dispatching", ownId)
      sender ! LinkInfo(connInfo, false, lastConnected, lastDisconnected)
    case DisconnectEndpoint(_) =>
      log.warning("{}: not connected to Endpoint, ignoring DISCONNECT", ownId)
  }

  def toStash: Receive = {
    case _ =>
      log.debug("{}: stashing the incoming message", ownId)
      stash()
  }

  protected def afterConnection():Unit = {}

  protected def afterDisconnection():Unit = {}

  /**
   * Associates this DSLink with an endpoint.
   */
  private def connectToEndpoint(ref: ActorRef, ci: ConnectionInfo) = {
    log.debug("{}: connectToEndpoint called, [ref: {}] [connection: {}]", ownId, ref, ci)
    assert(ci.isRequester || ci.isResponder, "DSLink must be Requester, Responder or Dual")

    persist(DSLinkBaseState(Some(context.watch(ref)), ci, Some(DateTime.now.toDate), lastDisconnected.map { _.toDate } )) { event =>
      updateState(event)
      sendToRegistry(DSLinkStateChanged(linkName, ci.mode, true))

      log.debug("{}: unstashing all stored messages", ownId)
      unstashAll()
      context.become(connected)
      afterConnection()
    }
  }

  /**
   * Dissociates this DSLink from the endpoint.
   */
  private def disconnectFromEndpoint(kill: Boolean) = {
    log.debug("{}: disconnectFromEndpoint called, [kill: {}]", ownId, kill)
    endpoint foreach { ref =>
      context unwatch ref
      if (kill) ref ! PoisonPill
    }

    persist(DSLinkBaseState(None, connInfo, lastConnected.map { _.toDate }, Some(DateTime.now.toDate))) { event =>
      updateState(event)
      sendToRegistry(DSLinkStateChanged(linkName, connInfo.mode, false))
      context.become(disconnected)
      afterDisconnection()
    }
  }

  /**
   * Sends a message to the endpoint, if connected.
   */
  protected def sendToEndpoint(msg: Any): Unit =  endpoint foreach (_ ! msg)

  /**
   * Sends a message to the registry.
   */
  protected def sendToRegistry(msg: Any): Unit = routeeRegistry ! msg
}<|MERGE_RESOLUTION|>--- conflicted
+++ resolved
@@ -52,11 +52,7 @@
    * Called on link shut down, notifies the registry and logs the dslink status.
    */
   override def postStop() = {
-<<<<<<< HEAD
     sendToRegistry(UnregisterDSLink(self.path.name.forDsa))
-    log.info(s"$ownId: stopped")
-=======
-    sendToRegistry(UnregisterDSLink(self.path.name))
     log.info("{}: stopped", ownId)
   }
 
@@ -76,7 +72,6 @@
     lastConnected = event.lastConnected.map { new DateTime(_) }
     lastDisconnected = event.lastDisconnected.map { new DateTime(_) }
     log.debug(s"$ownId: state has become [endpoint: {}] [connInfo: {}] [lastConnected: {}] [lastDisconnected: {}]", endpoint, connInfo, lastConnected, lastDisconnected)
->>>>>>> c1096f3f
   }
 
   /**
