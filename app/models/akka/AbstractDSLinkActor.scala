package models.akka

import org.joda.time.DateTime
<<<<<<< HEAD
import akka.actor.{Actor, ActorLogging, ActorRef, PoisonPill, Stash, Terminated, actorRef2Scala}
import akka.routing.Routee
import models.metrics.Meter
=======
import akka.actor.{Actor, ActorLogging, ActorRef, ActorSystem, PoisonPill, Stash, Terminated, actorRef2Scala}
import akka.routing.Routee
import models.Settings
>>>>>>> 13aa348d

/**
 * Represents a DSLink endpoint, which may or may not be connected to an Endpoint.
 * The Endpoint actor is supplied by the facade and can represent a WebSocket or TCP connection,
 * HTTP response stream, a test actor etc.
 *
 * This actor can represent either a downlink (a dslink connection) or uplink (upstream broker connection).
 * The `registry` passed in the constructor is used to send notifications about the actor's state changes.
 *
 * Initially the actor is in `disconnected` state. The facade initiates a session by sending `ConnectEndpoint`
 * message to the actor. The session ends either when `DisconnectEndpoint` message is sent to an actor,
 * or the endpoint actor terminates.
 * 
 * When the actor is disconnected, it stashes incoming messages and releases them to the endpoint, once it
 * becomes connected again.
 */
abstract class AbstractDSLinkActor(routeeRegistry: Routee) extends Actor with Stash with ActorLogging with Meter {
  import Messages._

  protected val linkName = self.path.name
  protected val ownId = s"DSLink[$linkName]"

  implicit val system = context.system



  // initially None, then set by ConnectEndpoint, unset by DisconnectEndpoint
  private var endpoint: Option[ActorRef] = None

  // initially an empty one, then set by ConnectEndpoint; can be changed by another ConnectEndpoint
  protected var connInfo = ConnectionInfo("", linkName, true, false)

  private var lastConnected: Option[DateTime] = None
  private var lastDisconnected: Option[DateTime] = None

  /**
   * Called on link start up: notifies the registry and logs the dslink status.
   */
  override def preStart() = {
    sendToRegistry(RegisterDSLink(linkName, connInfo.mode, connected = false))
    log.info(s"$ownId: initialized, not connected to Endpoint")
  }

  /**
   * Called on link shut down, notifies the registry and logs the dslink status.
   */
  override def postStop() = {
    sendToRegistry(UnregisterDSLink(self.path.name))
    log.info(s"$ownId: stopped")
  }

  /**
   * Handles incoming messages, starting in DISCONNECTED state.
   */
  def receive = disconnected

  /**
   * Handles messages in CONNECTED state.
   */
  def connected: Receive = {
    case DisconnectEndpoint(kill) =>
      log.info(s"$ownId: disconnected from Endpoint")
      disconnectFromEndpoint(kill)
    case Terminated(wsActor) =>
      log.info(s"$ownId: Endpoint terminated, disconnecting")
      disconnectFromEndpoint(false)
    case GetLinkInfo =>
      log.debug(s"$ownId: LinkInfo requested, dispatching")
      sender ! LinkInfo(connInfo, connected = true, lastConnected, lastDisconnected)
    case ConnectEndpoint(ref, ci) =>
      log.warning(s"$ownId: already connected to Endpoint, dropping previous association")
      disconnectFromEndpoint(true)
      connectToEndpoint(ref, ci)
  }

  /**
   * Handles messages in DISCONNECTED state.
   */
  def disconnected: Receive = {
    case ConnectEndpoint(ref, ci) =>
      log.info(s"$ownId: connected to Endpoint")
      connectToEndpoint(ref, ci)
    case GetLinkInfo =>
      log.debug(s"$ownId: LinkInfo requested, dispatching")
      sender ! LinkInfo(connInfo, connected = false, lastConnected, lastDisconnected)
    case DisconnectEndpoint(_) =>
      log.warning(s"$ownId: not connected to Endpoint, ignoring DISCONNECT")
  }

  def toStash: Receive = {
        case _ =>
          log.debug(s"$ownId: stashing the incoming message")
          stash()
  }

  protected def afterConnection():Unit = {}

  protected def afterDisconnection():Unit = {}

  /**
   * Associates this DSLink with an endpoint.
   */
  private def connectToEndpoint(ref: ActorRef, ci: ConnectionInfo): Unit = {
    assert(ci.isRequester || ci.isResponder, "DSLink must be Requester, Responder or Dual")

    endpoint = Some(context.watch(ref))
    connInfo = ci
    lastConnected = Some(DateTime.now)

    sendToRegistry(DSLinkStateChanged(linkName, ci.mode, connected = true))

    log.debug(s"$ownId: unstashing all stored messages")
    unstashAll()
    context.become(connected)
    afterConnection()
  }

  /**
   * Disassociates this DSLink from the endpoint.
   */
  private def disconnectFromEndpoint(kill: Boolean):Unit = {
    endpoint foreach { ref =>
      context unwatch ref
      if (kill) ref ! PoisonPill
    }
    endpoint = None
    lastDisconnected = Some(DateTime.now)
    sendToRegistry(DSLinkStateChanged(linkName, connInfo.mode, connected = false))
    context.become(disconnected)
    afterDisconnection()
  }

  /**
   * Sends a message to the endpoint, if connected.
   */
  protected def sendToEndpoint(msg: Any): Unit =  endpoint foreach (_ ! msg)


  /**
   * Sends a message to the registry.
   */
<<<<<<< HEAD
  protected def sendToRegistry(msg: Any): Unit = routeeRegistry ! msg
=======
  protected def sendToRegistry(msg: Any): Unit = registry ! msg

>>>>>>> 13aa348d
}<|MERGE_RESOLUTION|>--- conflicted
+++ resolved
@@ -1,15 +1,9 @@
 package models.akka
 
 import org.joda.time.DateTime
-<<<<<<< HEAD
-import akka.actor.{Actor, ActorLogging, ActorRef, PoisonPill, Stash, Terminated, actorRef2Scala}
+
+import akka.actor.{ Actor, ActorLogging, ActorRef, PoisonPill, Stash, Terminated, actorRef2Scala }
 import akka.routing.Routee
-import models.metrics.Meter
-=======
-import akka.actor.{Actor, ActorLogging, ActorRef, ActorSystem, PoisonPill, Stash, Terminated, actorRef2Scala}
-import akka.routing.Routee
-import models.Settings
->>>>>>> 13aa348d
 
 /**
  * Represents a DSLink endpoint, which may or may not be connected to an Endpoint.
@@ -147,14 +141,8 @@
    */
   protected def sendToEndpoint(msg: Any): Unit =  endpoint foreach (_ ! msg)
 
-
   /**
    * Sends a message to the registry.
    */
-<<<<<<< HEAD
   protected def sendToRegistry(msg: Any): Unit = routeeRegistry ! msg
-=======
-  protected def sendToRegistry(msg: Any): Unit = registry ! msg
-
->>>>>>> 13aa348d
 }