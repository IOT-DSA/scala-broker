--- conflicted
+++ resolved
@@ -1,14 +1,9 @@
 package models.akka
 
 import org.joda.time.DateTime
-<<<<<<< HEAD
-import akka.actor.{ActorLogging, ActorRef, PoisonPill, Stash, Terminated, actorRef2Scala}
 import akka.persistence.PersistentActor
-=======
-import akka.actor.{Actor, ActorLogging, ActorRef, ActorSystem, PoisonPill, Stash, Terminated, actorRef2Scala}
->>>>>>> f7b0f329
+import akka.actor.{ ActorLogging, ActorRef, PoisonPill, Stash, Terminated, actorRef2Scala }
 import akka.routing.Routee
-import models.Settings
 
 /**
  * Represents a DSLink endpoint, which may or may not be connected to an Endpoint.
@@ -33,8 +28,6 @@
 
   implicit val system = context.system
 
-
-
   // initially None, then set by ConnectEndpoint, unset by DisconnectEndpoint
   private var endpoint: Option[ActorRef] = None
 
@@ -48,13 +41,8 @@
    * Called on link start up: notifies the registry and logs the dslink status.
    */
   override def preStart() = {
-<<<<<<< HEAD
     sendToRegistry(RegisterDSLink(linkName, connInfo.mode, false))
     log.info("{}: initialized, not connected to Endpoint", ownId)
-=======
-    sendToRegistry(RegisterDSLink(linkName, connInfo.mode, connected = false))
-    log.info(s"$ownId: initialized, not connected to Endpoint")
->>>>>>> f7b0f329
   }
 
   /**
@@ -99,13 +87,8 @@
       log.info("{}: Endpoint terminated, disconnecting", ownId)
       disconnectFromEndpoint(false)
     case GetLinkInfo =>
-<<<<<<< HEAD
       log.debug("{}: LinkInfo requested, dispatching", ownId)
       sender ! LinkInfo(connInfo, true, lastConnected, lastDisconnected)
-=======
-      log.debug(s"$ownId: LinkInfo requested, dispatching")
-      sender ! LinkInfo(connInfo, connected = true, lastConnected, lastDisconnected)
->>>>>>> f7b0f329
     case ConnectEndpoint(ref, ci) =>
       log.warning("{}: already connected to Endpoint, dropping previous association", ownId)
       disconnectFromEndpoint(true)
@@ -115,31 +98,21 @@
   /**
    * Handles messages in DISCONNECTED state.
    */
-  private def disconnected: Receive = {
+  def disconnected: Receive = {
     case ConnectEndpoint(ref, ci) =>
       log.info("{}: connected to Endpoint", ownId)
       connectToEndpoint(ref, ci)
     case GetLinkInfo =>
-<<<<<<< HEAD
       log.debug("{}: LinkInfo requested, dispatching", ownId)
       sender ! LinkInfo(connInfo, false, lastConnected, lastDisconnected)
     case DisconnectEndpoint(_) =>
       log.warning("{}: not connected to Endpoint, ignoring DISCONNECT", ownId)
+  }
+
+  def toStash: Receive = {
     case _ =>
       log.debug("{}: stashing the incoming message", ownId)
       stash()
-=======
-      log.debug(s"$ownId: LinkInfo requested, dispatching")
-      sender ! LinkInfo(connInfo, connected = false, lastConnected, lastDisconnected)
-    case DisconnectEndpoint(_) =>
-      log.warning(s"$ownId: not connected to Endpoint, ignoring DISCONNECT")
->>>>>>> f7b0f329
-  }
-
-  def toStash: Receive = {
-        case _ =>
-          log.debug(s"$ownId: stashing the incoming message")
-          stash()
   }
 
   protected def afterConnection():Unit = {}
@@ -149,7 +122,6 @@
   /**
    * Associates this DSLink with an endpoint.
    */
-<<<<<<< HEAD
   private def connectToEndpoint(ref: ActorRef, ci: ConnectionInfo) = {
     log.debug("{}: connectToEndpoint called, [ref: {}] [connection: {}]", ownId, ref, ci)
     assert(ci.isRequester || ci.isResponder, "DSLink must be Requester, Responder or Dual")
@@ -161,52 +133,26 @@
       log.debug("{}: unstashing all stored messages", ownId)
       unstashAll()
       context.become(connected)
+      afterConnection()
     }
-=======
-  private def connectToEndpoint(ref: ActorRef, ci: ConnectionInfo): Unit = {
-    assert(ci.isRequester || ci.isResponder, "DSLink must be Requester, Responder or Dual")
-
-    endpoint = Some(context.watch(ref))
-    connInfo = ci
-    lastConnected = Some(DateTime.now)
-
-    sendToRegistry(DSLinkStateChanged(linkName, ci.mode, connected = true))
-
-    log.debug(s"$ownId: unstashing all stored messages")
-    unstashAll()
-    context.become(connected)
-    afterConnection()
->>>>>>> f7b0f329
   }
 
   /**
    * Dissociates this DSLink from the endpoint.
    */
-<<<<<<< HEAD
   private def disconnectFromEndpoint(kill: Boolean) = {
     log.debug("{}: disconnectFromEndpoint called, [kill: {}]", ownId, kill)
-
-=======
-  private def disconnectFromEndpoint(kill: Boolean):Unit = {
->>>>>>> f7b0f329
     endpoint foreach { ref =>
       context unwatch ref
       if (kill) ref ! PoisonPill
     }
-<<<<<<< HEAD
 
     persist(DSLinkBaseState(None, connInfo, lastConnected.map { _.toDate }, Some(DateTime.now.toDate))) { event =>
       updateState(event)
       sendToRegistry(DSLinkStateChanged(linkName, connInfo.mode, false))
       context.become(disconnected)
+      afterDisconnection()
     }
-=======
-    endpoint = None
-    lastDisconnected = Some(DateTime.now)
-    sendToRegistry(DSLinkStateChanged(linkName, connInfo.mode, connected = false))
-    context.become(disconnected)
-    afterDisconnection()
->>>>>>> f7b0f329
   }
 
   /**
