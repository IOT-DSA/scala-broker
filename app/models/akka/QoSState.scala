package models.akka

import akka.actor.{Actor, ActorLogging, Props}
import akka.stream.SourceRef
import models.akka.Messages._
import models.akka.QoSState._
import models.metrics.Meter
import models.rpc.DSAMessage

import scala.collection.immutable.Queue
import scala.collection.mutable
import scala.concurrent.duration._

/**
  * actor for storing dslink - specific state as
  * subscriptions, qos queue etc
  *
  * @param maxCapacity max queue size per sid
  * @param reconnectionTime timeout for storage drop
  */
class QoSState(val maxCapacity: Int = 30, val reconnectionTime:Int = 30) extends Actor with ActorLogging with Meter {

  val subscriptionsQueue = mutable.HashMap[Int, Queue[SubscriptionNotificationMessage]]()
  var connected = false

  var iter = subscriptionsQueue.iterator

  implicit val ctx = context.system.dispatcher

  override def receive: Receive = {
    case PutNotification(message) =>
      log.debug("put {}", message)
      sender ! putMessage(message)
    case GetAndRemoveNext => getAndRemoveNext
    case Disconnected =>
      onDisconnect
      log.debug("stateKeeper {} disconnected", self.path)
    case Connected =>
      onConnected
      log.debug("stateKeeper {} connected", self.path)
    case GetAllMessages =>
      sender ! Map[Int, Queue[SubscriptionNotificationMessage]](subscriptionsQueue.toSeq:_*)
      subscriptionsQueue.clear()
  }

  def onConnected() = {
    log.info("SubscriptionsStateKeeper {} connected.", self.path)
    connected = true
  }

  def killMyself() = {
    if(!connected) {
      subscriptionsQueue.clear()
      meterTags("qos.state.clear")
      log.info("SubscriptionsStateKeeper state has been cleared {}", self.path)
    }
  }

  def onDisconnect = {
    log.info("SubscriptionsStateKeeper {} disconnected. Will try to clear state in {}", self.path, reconnectionTime seconds)
    connected = false
    subscriptionsQueue.filter{ case(key, value) =>
      value.nonEmpty || value.head.qos >= QoS.Durable
    }.map(_._1).foreach(subscriptionsQueue.remove)
    context.system.scheduler.scheduleOnce(reconnectionTime seconds, self, KillStateIfNotConnected)
  }

  def putMessage(message:SubscriptionNotificationMessage) = {
    meterTags("qos.in.level."+message.qos.index.toString)
    val result = message match {
      case item @ SubscriptionNotificationMessage(_, _, _, _, QoS.Default) =>
        subscriptionsQueue += (item.sid -> Queue(message))
        log.debug("QoS == 0. Replacing with new queue")
        histogramValue(s"qos.level.0.queue.size")(1)
        item.sid
      case item @ SubscriptionNotificationMessage(_, _, _, _, _) =>
        val queue = subscriptionsQueue.get(item.sid) map { q =>
          val newQ = if (shouldDislodge(item.sid)) {
            countTags("qos.dislodge")
            q.dequeue._2
          } else q
          newQ enqueue message
        } getOrElse {
          Queue(message)
        }

        histogramValue(s"qos.level.${item.qos.index}.queue.size")(queue.size)
        subscriptionsQueue += (item.sid -> queue)
        log.debug("QoS > 0. Adding new value to queue:{}", message)
        item.sid
    }

    histogramValue("qos.sids.size")(subscriptionsQueue.size)

    result
  }

  def getAndRemoveNext() = {

    var next:Option[(Int, Queue[SubscriptionNotificationMessage])] =
      if(iter.hasNext){
        Some(iter.next())
      } else {
        iter = subscriptionsQueue.iterator
        if(iter.hasNext) Some(iter.next())
        else None
      }

    next foreach { case (sid, queue) =>
<<<<<<< HEAD
      subscriptionsQueue - sid
      histogramValue("qos.sids.size")(subscriptionsQueue.size)
=======
      subscriptionsQueue -= sid
>>>>>>> 7bbf6e4b
    }
    log.debug("send and remove {}", next)
    sender ! next.map(_._2)
  }

  // in case of data overflow
  def shouldDislodge(key: Int) = queueSize(key) >= maxCapacity

  def queueSize(key: Int) = subscriptionsQueue.get(key).map(_.size).getOrElse(0)

}

object QoSState {
  def props(maxCapacity:Int = 30, reconnectionTime:Int = 30) = Props(new QoSState(maxCapacity, reconnectionTime))



  /**
    * Sent to StateKeeper to get subscription stream ref
    */
  case class GetSubscriptionSource()


  /**
    * Sent from StateKeeper with subscription stream ref
    */
  case class SubscriptionSourceMessage(sourceRef: SourceRef[DSAMessage])

  /**
    * Sent to StateKeeper to add subscription message
    * @param message
    */
  case class PutNotification(message:SubscriptionNotificationMessage)

  /**
    * Sent to StateKeeper to fetch and remove message queue by sid
    */
  case class GetAndRemoveNext()

  /**
    * Sent to StateKeeper (dslink disconnected)
    */
  case class Disconnected()

  /**
    * Sent to StateKeeper (dslink connected)
    */
  case class Connected()

  /**
    * Sent to StateKeeper to clean state if it wasn't reconnected
    */
  case class KillStateIfNotConnected()

  /**
    * fetch all messages from stateKeeper subscriptions storage
    */
  case class GetAllMessages()

}
<|MERGE_RESOLUTION|>--- conflicted
+++ resolved
@@ -107,12 +107,8 @@
       }
 
     next foreach { case (sid, queue) =>
-<<<<<<< HEAD
-      subscriptionsQueue - sid
+      subscriptionsQueue -= sid
       histogramValue("qos.sids.size")(subscriptionsQueue.size)
-=======
-      subscriptionsQueue -= sid
->>>>>>> 7bbf6e4b
     }
     log.debug("send and remove {}", next)
     sender ! next.map(_._2)
