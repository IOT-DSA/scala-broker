package models.akka

/**
 * Encapsulates DSLink information for WebSocket connection.
 */
case class ConnectionInfo(dsId: String, linkName: String, isRequester: Boolean, isResponder: Boolean,
                          linkData: Option[String] = None, version: String = "",
                          formats: List[String] = Nil, compression: Boolean = false,
                          linkAddress: String = "", brokerAddress: String = ""
                          , resultFormat: String = models.rpc.DSAMessageSerrializationFormat.MSGJSON
<<<<<<< HEAD
                          , tempKey: String = "", sharedSecret: Array[Byte] = null, salt: String = ""
                          , tokenHash:Option[String] = None
                         )
{

=======
                          , tempKey: String = "", sharedSecret: Array[Byte] = Array.emptyByteArray, salt: String = ""
                         )
{
>>>>>>> 5e2837f2
  val mode = (isRequester, isResponder) match {
    case (true, true)  => DSLinkMode.Dual
    case (true, false) => DSLinkMode.Requester
    case (false, true) => DSLinkMode.Responder
    case _             => throw new IllegalArgumentException("DSLink must be Requester, Responder or Dual")
  }
}

/**
 * Similar to java AtomicInteger, but not thread safe,
 * optimized for single threaded execution by an actor.
 */
class IntCounter(init: Int = 0) {
  private var value = init

  @inline def get = value
  
  @inline def inc = {
    val result = value
    value += 1
    result
  }
  
  @inline def inc(count: Int) = {
    val start = value
    value += count
    (start until value)
  }
}

/**
 * DSA Link mode.
 */
object DSLinkMode extends Enumeration {
  type DSLinkMode = Value
  val Responder, Requester, Dual = Value
}<|MERGE_RESOLUTION|>--- conflicted
+++ resolved
@@ -8,17 +8,10 @@
                           formats: List[String] = Nil, compression: Boolean = false,
                           linkAddress: String = "", brokerAddress: String = ""
                           , resultFormat: String = models.rpc.DSAMessageSerrializationFormat.MSGJSON
-<<<<<<< HEAD
-                          , tempKey: String = "", sharedSecret: Array[Byte] = null, salt: String = ""
+                          , tempKey: String = "", sharedSecret: Array[Byte] = Array.emptyByteArray, salt: String = ""
                           , tokenHash:Option[String] = None
                          )
 {
-
-=======
-                          , tempKey: String = "", sharedSecret: Array[Byte] = Array.emptyByteArray, salt: String = ""
-                         )
-{
->>>>>>> 5e2837f2
   val mode = (isRequester, isResponder) match {
     case (true, true)  => DSLinkMode.Dual
     case (true, false) => DSLinkMode.Requester
