package models.akka.cluster

import akka.actor.{ActorRef, ActorSystem}
import akka.cluster.Cluster
import akka.cluster.sharding.{ClusterSharding, ClusterShardingSettings, ShardRegion}
import akka.routing.Routee
import akka.util.Timeout
import models.akka.{DSLinkManager, RichRoutee, RootNodeActor}
import akka.actor.Props
<<<<<<< HEAD
import akka.cluster.ddata.DistributedData
import models.api.{DSANode, DSANodeDescription, DistributedNodesRegistry}
import models.api.DistributedNodesRegistry.{AddNode, RouteMessage}
import akka.pattern.ask
=======
import models.util.DsaToAkkaCoder._
>>>>>>> e5b78b72

/**
 * Uses Akka Cluster Sharding to communicate with DSLinks.
 */
class ClusteredDSLinkManager(proxyMode: Boolean)(implicit val system: ActorSystem) extends DSLinkManager {
  import models.Settings._

  implicit val ctx = system.dispatcher

  implicit val timeout = Timeout(QueryTimeout)

  private val cluster = Cluster(system)

  private val replicator = DistributedData(system).replicator
  private val distrubutedNodeRegistry:ActorRef = system
    .actorOf(DistributedNodesRegistry.props(replicator, cluster, system), "distributedNodesRegistry")


  (distrubutedNodeRegistry ? AddNode(DSANodeDescription.init("/data", Some("broker/dataRoot")))).mapTo[DSANode] foreach{
    node =>
      node.displayName = "data"
  }

  log.info("Clustered DSLink Manager created")

  /**
   * Returns a [[ShardedRoutee]] instance for the specified downlink.
   */
  def getDownlinkRoutee(dsaName: String): Routee = ShardedRoutee(dnlinkRegion, dsaName)

  /**
   * Returns a [[ShardedRoutee]] instance for the specified uplink.
   */
  def getUplinkRoutee(dsaName: String): Routee = ShardedRoutee(uplinkRegion, dsaName)

  /**
   * Sends a message to its DSA destination using Akka Sharding for dslinks and Singleton for root node.
   */
  def dsaSend(dsaPath: String, message: Any)(implicit sender: ActorRef = ActorRef.noSender): Unit = dsaPath match {
    case Paths.Downstream                          => system.actorSelection("/user" + Paths.Downstream) ! message
    case dsaPath if dsaPath.startsWith(Paths.Downstream) => getDownlinkRoutee(dsaPath.drop(Paths.Downstream.size + 1)) ! message
    case Paths.Upstream                            => system.actorSelection("/user" + Paths.Upstream) ! message
<<<<<<< HEAD
    case path if path.startsWith(Paths.Upstream)   => getUplinkRoutee(path.drop(Paths.Upstream.size + 1)) ! message
    case Paths.Data                                => routeToDistributed(path, message)
    case path if path.startsWith(Paths.Data)       => routeToDistributed(path, message)
    case path                                      => RootNodeActor.childProxy(path)(system) ! message
=======
    case dsaPath if dsaPath.startsWith(Paths.Upstream)   => getUplinkRoutee(dsaPath.drop(Paths.Upstream.size + 1)) ! message
    case dsaPath                                      => RootNodeActor.childProxy(dsaPath)(system) ! message
>>>>>>> e5b78b72
  }

  /**
   * Extracts DSLink name and payload from the message.
   */
  private val extractEntityId: ShardRegion.ExtractEntityId = {
    case EntityEnvelope(linkName, payload) => (linkName, payload)
  }

  /**
   * Extracts Shard Id from the message.
   */
  private val extractShardId: ShardRegion.ExtractShardId = {
    case EntityEnvelope(linkName, _) => (math.abs(linkName.hashCode) % DownstreamShardCount).toString
  }

  /**
   * Shard region for downstream links.
   */
  val dnlinkRegion = createRegion(Nodes.Downstream, dnlinkProps)
  
  /**
   * Shard region for upstream links.
   */
  val uplinkRegion = createRegion(Nodes.Upstream, uplinkProps)

  /**
   * Creates a sharding region or connects to the sharding system in proxy mode.
   */
  private def createRegion(typeName: String, linkProps: Props) = {
    val sharding = ClusterSharding(system)
    if (proxyMode)
      sharding.startProxy(typeName, Some("backend"), extractEntityId, extractShardId)
    else
      sharding.start(typeName, linkProps, ClusterShardingSettings(system), extractEntityId, extractShardId)
  }

  private def routeToDistributed(path:String, message:Any)(implicit sender: ActorRef = ActorRef.noSender): Unit =
    distrubutedNodeRegistry ! RouteMessage(path, message, sender)

}<|MERGE_RESOLUTION|>--- conflicted
+++ resolved
@@ -1,20 +1,16 @@
 package models.akka.cluster
 
-import akka.actor.{ActorRef, ActorSystem}
+import akka.actor.{ ActorRef, ActorSystem }
 import akka.cluster.Cluster
-import akka.cluster.sharding.{ClusterSharding, ClusterShardingSettings, ShardRegion}
+import akka.cluster.sharding.{ ClusterSharding, ClusterShardingSettings, ShardRegion }
 import akka.routing.Routee
 import akka.util.Timeout
-import models.akka.{DSLinkManager, RichRoutee, RootNodeActor}
+import models.akka.{ DSLinkManager, RichRoutee, RootNodeActor }
 import akka.actor.Props
-<<<<<<< HEAD
 import akka.cluster.ddata.DistributedData
 import models.api.{DSANode, DSANodeDescription, DistributedNodesRegistry}
 import models.api.DistributedNodesRegistry.{AddNode, RouteMessage}
 import akka.pattern.ask
-=======
-import models.util.DsaToAkkaCoder._
->>>>>>> e5b78b72
 
 /**
  * Uses Akka Cluster Sharding to communicate with DSLinks.
@@ -53,19 +49,14 @@
   /**
    * Sends a message to its DSA destination using Akka Sharding for dslinks and Singleton for root node.
    */
-  def dsaSend(dsaPath: String, message: Any)(implicit sender: ActorRef = ActorRef.noSender): Unit = dsaPath match {
+  def dsaSend(path: String, message: Any)(implicit sender: ActorRef = ActorRef.noSender): Unit = path match {
     case Paths.Downstream                          => system.actorSelection("/user" + Paths.Downstream) ! message
-    case dsaPath if dsaPath.startsWith(Paths.Downstream) => getDownlinkRoutee(dsaPath.drop(Paths.Downstream.size + 1)) ! message
+    case path if path.startsWith(Paths.Downstream) => getDownlinkRoutee(path.drop(Paths.Downstream.size + 1)) ! message
     case Paths.Upstream                            => system.actorSelection("/user" + Paths.Upstream) ! message
-<<<<<<< HEAD
     case path if path.startsWith(Paths.Upstream)   => getUplinkRoutee(path.drop(Paths.Upstream.size + 1)) ! message
     case Paths.Data                                => routeToDistributed(path, message)
     case path if path.startsWith(Paths.Data)       => routeToDistributed(path, message)
     case path                                      => RootNodeActor.childProxy(path)(system) ! message
-=======
-    case dsaPath if dsaPath.startsWith(Paths.Upstream)   => getUplinkRoutee(dsaPath.drop(Paths.Upstream.size + 1)) ! message
-    case dsaPath                                      => RootNodeActor.childProxy(dsaPath)(system) ! message
->>>>>>> e5b78b72
   }
 
   /**
