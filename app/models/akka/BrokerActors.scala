--- conflicted
+++ resolved
@@ -12,13 +12,8 @@
  * A wrapper for essential actors to be started when the application starts.
  */
 @Singleton
-<<<<<<< HEAD
 class BrokerActors @Inject() (actorSystem: ActorSystem,
-                              clusterContext: ClusterContext,
-                              eventDaos: EventDaos) {
-=======
-class BrokerActors @Inject() (actorSystem: ActorSystem, dslinkMgr: DSLinkManager) {
->>>>>>> 338f322d
+                              clusterContext: ClusterContext) {
   import models.Settings._
   import models.rpc.DSAValue._
 
