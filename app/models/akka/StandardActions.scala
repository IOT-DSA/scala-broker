--- conflicted
+++ resolved
@@ -1,15 +1,10 @@
 package models.akka
 
 import scala.concurrent.ExecutionContext.Implicits.global
-<<<<<<< HEAD
 import models.api.{ActionContext, DSAAction, DSANode, DSAValueType}
-
 import scala.concurrent.Future
-=======
-import models.api.{DSAAction, DSANode, DSAValueType}
 import models.rpc.DSAValue
 import models.rpc.DSAValue.{DSAVal, obj}
->>>>>>> 7411a353
 
 /**
   * Standard node actions.
@@ -28,28 +23,10 @@
 
 
   /**
-<<<<<<< HEAD
-   * Adds actions as per broker/dataRoot profile.
-   */
-  def bindDataRootActions(node: DSANode) = bindActions(node, None,
-    ("addNode", "Add Node", AddNode),
-    ("addValue", "Add Value", AddValue))
-
-  /**
-   * Adds actions as per broker/dataNode profile.
-   */
-  def bindDataNodeActions(node: DSANode) = bindActions(node, None,
-    ("addNode", "Add Node", AddNode),
-    ("addValue", "Add Value", AddValue),
-    ("setValue", "Set Value", SetValue),
-    ("setAttribute", "Set Attribute", SetAttribute),
-    ("setConfig", "Set Config", SetConfig),
-    ("deleteNode", "Delete Node", DeleteNode))
-=======
     * Adds actions as per broker/dataRoot profile.
     */
   def bindDataRootActions(node: DSANode) = {
-    bindActions(node,
+    bindActions(node, None,
       commonActions(ADD_NODE),
       commonActions(ADD_VALUE)
     )
@@ -58,7 +35,7 @@
   /**
     * Adds actions as per broker/dataNode profile.
     */
-  def bindDataNodeActions(node: DSANode) = bindActions(node,
+  def bindDataNodeActions(node: DSANode) = bindActions(node, None,
     commonActions(ADD_NODE),
     commonActions(ADD_VALUE),
     commonActions(SET_VALUE),
@@ -66,61 +43,43 @@
     commonActions(SET_CONFIG),
     commonActions(DELETE_NODE)
   )
->>>>>>> 7411a353
 
   def bindTokenNodeActions(node: DSANode) =
     bindActions(node, Option("config")
-    , ("delete", "Delete token", DeleteNode)
-    , ("update", "Update token", UpdateToken)
+    , ActionDescription("delete", "Delete token", DeleteNode)
+    , ActionDescription("update", "Update token", UpdateToken)
   )
 
   def bindTokenGroupNodeActions(node: DSANode) =
     bindActions(node, Option("config")
-    , ("add", "Add token node", AddToken)
-  )
-
-  /**
-<<<<<<< HEAD
-   * Adds actions to the node as children.
-   */
-  def bindActions(node: DSANode, invokable: Option[String], actions: (String, String, DSAAction)*) = actions foreach {
-    case (name, displayName, action) => node.addChild(name).foreach { child =>
-      child.displayName = displayName
-      child.action = action
-      child.profile = "node"
-      invokable foreach { perm => child.addConfigs("invokable"-> perm) }
-    }
-  }
-
-  /**
-   * Adds a child node.
-   */
-  val AddNode: DSAAction = DSAAction((ctx: ActionContext) => {
-=======
+    , ActionDescription("add", "Add token node", AddToken)
+  )
+
+  /**
     * Adds actions to the node as children.
     */
-  def bindActions(node: DSANode, actions: ActionDescription*) = actions foreach {
+  def bindActions(node: DSANode, invokable: Option[String],
+                  actions: ActionDescription*) = actions foreach {
     ad =>
       val params = ad.action.params map {
         case (pName, pType) => obj("name" -> pName, "type" -> pType.toString)
       }
       val configs:Map[String, DSAVal] = Map(
         "$params" -> params,
-        "$invokable" -> "write",
+        "$invokable" -> invokable.getOrElse("write"),
         "$is" -> "static",
         "$name" -> ad.displayName
       )
 
       node.addChild(ad.name, configs.toSeq:_*).foreach { child =>
         child.action = ad.action
-    }
+      }
   }
 
   /**
     * Adds a child node.
     */
-  val AddNode: DSAAction = DSAAction(ctx => {
->>>>>>> 7411a353
+  val AddNode: DSAAction = DSAAction((ctx: ActionContext) => {
     ctx.node.parent foreach { parent =>
       parent.addChild(ctx.args("name").value.toString, Some("broker/dataNode")) foreach { node =>
         bindDataNodeActions(node)
@@ -129,7 +88,6 @@
   }, "name" -> DSAString)
 
   /**
-<<<<<<< HEAD
     * Adds a Token node.
     * TODO: Check the case when 'Group' is not exist in the param
     * TODO: Add 'TimeRange', 'Count', 'Managed' params
@@ -185,10 +143,6 @@
   /**
    * Adds a value child node.
    */
-=======
-    * Adds a value child node.
-    */
->>>>>>> 7411a353
   val AddValue: DSAAction = DSAAction(ctx => {
     val parent = ctx.node.parent.get
     val name = ctx.args("name").value.toString
@@ -201,15 +155,10 @@
   }, "name" -> DSAString, "type" -> DSAString)
 
   /**
-<<<<<<< HEAD
    * Sets the node value.
    */
+//  val SetValue: DSAAction = DSAAction((ctx: ActionContext) => {
   val SetValue: DSAAction = DSAAction((ctx: ActionContext) => {
-=======
-    * Sets the node value.
-    */
-  val SetValue: DSAAction = DSAAction(ctx => {
->>>>>>> 7411a353
     val node = ctx.node.parent.get
     val value = ctx.args("value")
 
@@ -245,7 +194,6 @@
     val node = ctx.node.parent.get
     node.parent foreach (_.removeChild(node.name))
   })
-
 
   val commonActions:Map[String, ActionDescription] = Map(
     ADD_NODE -> ActionDescription(ADD_NODE, "Add Node", AddNode),
