--- conflicted
+++ resolved
@@ -21,11 +21,7 @@
 trait RequesterBehavior { me: AbstractDSLinkActor with Meter =>
 
   implicit val materializer = ActorMaterializer()
-<<<<<<< HEAD
-
-  protected def eventDaos: EventDaos
-=======
->>>>>>> 338f322d
+
   protected def dslinkMgr: DSLinkManager
 
   //state actore to store different dslink state with persistance etc
