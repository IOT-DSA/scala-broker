package models.akka

<<<<<<< HEAD
import scala.util.control.NonFatal
import org.joda.time.DateTime
import models.{RequestEnvelope, ResponseEnvelope}
=======

import akka.stream.scaladsl.{Flow, Keep, Sink, Source, SourceQueueWithComplete, StreamRefs}
import akka.stream.{ActorMaterializer, OverflowStrategy}
import models.akka.Messages._

import scala.concurrent.ExecutionContext.Implicits.global
import scala.util.control.NonFatal
import org.joda.time.DateTime
import models.{RequestEnvelope, ResponseEnvelope, Settings, SubscriptionResponseEnvelope}
>>>>>>> f7b0f329
import models.rpc._
import models.rpc.DSAValue.DSAVal
import models.metrics.EventDaos
import org.reactivestreams.Publisher
import akka.pattern.pipe
import models.akka.QoSState._

import scala.concurrent.Future

/**
 * Handles communication with a remote DSLink in Requester mode.
 */
trait RequesterBehavior { me: AbstractDSLinkActor =>
<<<<<<< HEAD
=======

  implicit val materializer = ActorMaterializer()
>>>>>>> f7b0f329

  protected def eventDaos: EventDaos
  protected def dslinkMgr: DSLinkManager

  //state actore to store different dslink state with persistance etc
  val qosState = context.actorOf(QoSState.props(
    reconnectionTime = Settings.Subscriptions.reconnectionTimeout,
    maxCapacity = Settings.Subscriptions.queueCapacity
  ), "stateKeeper")
  
  // used by Close and Unsubscribe requests to retrieve the targets of previously used RID/SID
  private val targetsByRid = collection.mutable.Map.empty[Int, String]
<<<<<<< HEAD
  private val targetsBySid = collection.mutable.Map.empty[Int, String]
=======
  private val targetsBySid = collection.mutable.Map.empty[Int, PathAndQos]

>>>>>>> f7b0f329
  private var lastRid: Int = 0

  val channel = Flow.fromGraph(new SubscriptionChannel(qosState))

  var toSocket: SourceQueueWithComplete[SubscriptionNotificationMessage] = _
  var subscriptionsPublisher: Publisher[DSAMessage] = _

  /**
   * Processes incoming messages from Requester DSLink and dispatches responses to it.
   */
  val requesterBehavior: Receive = {
    case m @ RequestMessage(msg, ack, requests) =>
      log.debug("{}: received {}", ownId, m)
      processRequests(requests)
      requests.lastOption foreach ( req => persist(LastRidSet(req.rid)) (event => lastRid = event.rid) )
    case e @ ResponseEnvelope(responses) =>

      log.debug("{}: received {}", ownId, e)
      cleanupStoredTargets(responses)

      val(subscriptions, other) = responses.partition(isSubscription)

      if(subscriptions.nonEmpty){
        log.debug("handle subscriptions: {}", subscriptions)
        handleSubscriptions(subscriptions)
      }

      if(other.nonEmpty){
        log.debug("send to endpoint other: {}", other)
        sendToEndpoint(ResponseEnvelope(other))
      }

    case GetSubscriptionSource =>
      getSubscriptionSource pipeTo sender()

  }

  // requester mixin for disconnected behavior
  val requesterDisconnected: Receive = {
    case GetSubscriptionSource => sender ! getSubscriptionSource
    case e @ ResponseEnvelope(responses) =>

      log.debug("{}: received {}", ownId, e)
      cleanupStoredTargets(responses)

      val(subscriptions, other) = responses.partition(isSubscription)

      if(subscriptions.nonEmpty){
        log.debug("handle subscriptions: {}", subscriptions)
        handleSubscriptions(subscriptions, false)
      }

      if(other.nonEmpty){
        log.debug("stashing other: {}", other)
        stash()
      }
  }

  override protected def afterConnection(): Unit = {
    qosState ! Connected
  }

  override protected def afterDisconnection(): Unit = {
    qosState ! Disconnected
  }

  /**
    * @return stream subscriptions stream publisher
    */
  private def getSubscriptionSource:Future[SubscriptionSourceMessage] = {
    val (toSocketVal, publisher) = Source.queue(100, OverflowStrategy.backpressure)
      .via(channel)
      .toMat(Sink.asPublisher(false))(Keep.both)
      .run()

    toSocket = toSocketVal
    Source.fromPublisher(publisher).runWith(StreamRefs.sourceRef()) map {
      SubscriptionSourceMessage(_)
    }
  }

  /**
    * Recovers events of requester behavior from the journal.
    */
  val requesterRecover: Receive = {
    case event: RidTargetsRequesterState =>
      log.debug("{}: trying to recover {}", ownId, event)
      targetsByRid.put(event.rid, event.target)
    case event: SidTargetsRequesterState =>
      log.debug("{}: trying to recover {}", ownId, event)
      targetsBySid.put(event.sid, event.target)
    case event: RemoveTargetByRid =>
      log.debug("{}: trying to recover remove action by {}", ownId, event)
      targetsByRid.remove(event.rid)
    case event: RemoveTargetBySid =>
      log.debug("{}: trying to recover remove action by {}", ownId, event)
      targetsBySid.remove(event.sid)
    case event: LastRidSet =>
      log.debug("{}: trying to recover {}", ownId, event)
      lastRid = event.rid
  }

  /**
   * Sends Unsubscribe for all open subscriptions and Close for List commands.
   */
  def stopRequester() = {
    batchAndRoute(targetsByRid map { case (rid, target) => target -> CloseRequest(rid) })
    batchAndRoute(targetsBySid.zipWithIndex map {
      case ((sid, PathAndQos(target, _)), index) => target -> UnsubscribeRequest(lastRid + index + 1, sid)
    })
  }

  private def handleSubscriptions(subscriptions:Seq[DSAResponse], connected: Boolean = true) = subscriptions foreach {
    r => withQosAndSid(r) foreach {
      message =>
      log.debug("sending subscription message: {}", message)
      val toSend = SubscriptionNotificationMessage(-1, None, List(message.response), message.sid, message.qos)

      if(connected){
        // in connected state pushing to stream with backpressure logic
        toSocket offer toSend
      } else if(message.qos >= QoS.Durable){
        //in disconnected - just send to state actor
        qosState ! PutNotification(toSend)
      }
    }
  }

  private def isSubscription(response:DSAResponse):Boolean = response.rid == 0

  private def withQosAndSid(response:DSAResponse):Seq[SubscriptionResponseEnvelope] = {
    response.updates.map{
      _.map{
          update =>
            val sid = extractSid(update)
            val qos = targetsBySid.get(sid).map(_.qos) getOrElse(QoS.Default)
            SubscriptionResponseEnvelope(response, sid, qos)
        }
    } getOrElse(List())
  }

  /**
   * Processes and routes requests.
   */
  private def processRequests(requests: Iterable[DSARequest]) = {

    def splitRequest(request: DSARequest) = request match {
      case req: SubscribeRequest   => req.split
      case req: UnsubscribeRequest => req.split
      case req @ _                 => req :: Nil
    }

    val results = requests flatMap splitRequest flatMap (request => try {
      val target = resolveTarget(request)
      cacheRequestTarget(request, target)
      List(target -> request)
    } catch {
      case NonFatal(_) => log.error("{}: RID/SID not found for {}", ownId, request); Nil
    })

    log.debug("{}: RID targets: {}, SID targets: {}", ownId, targetsByRid.size, targetsBySid.size)

    batchAndRoute(results)
  }

  /**
   * Removes stored targets when the response's stream is closed.
   */
  private def cleanupStoredTargets(responses: Seq[DSAResponse]) = {

    def cleanupSids(rows: Seq[DSAVal]) = try {
        for (r <- rows)
          persist(RemoveTargetBySid(extractSid(r))) { event =>
            log.debug("{}: removing by SID persisted {}", ownId, event)
            targetsBySid.remove(event.sid)
          }
    } catch {
      case NonFatal(_) => log.error("{}: subscribe response does not have a valid SID", ownId)
    }

    responses filter (_.stream == Some(StreamState.Closed)) foreach {
      case DSAResponse(0, _, Some(updates), _, _)   => cleanupSids(updates)
      case DSAResponse(rid, _, _, _, _) if rid != 0 =>
        persist(RemoveTargetByRid(rid)) { event =>
          log.debug("{}: removing by RID persisted {}", ownId, event)
          targetsByRid.remove(event.rid)
        }
    }

    log.debug("{}: RID targets: {}, SID targets: {}", ownId, targetsByRid.size, targetsBySid.size)
  }

  /**
   * Groups the requests by their target and routes each batch as one envelope.
   */
  private def batchAndRoute(requests: Iterable[(String, DSARequest)]) = {
    requests groupBy (_._1) mapValues (_.map(_._2)) foreach {
      case (to, reqs) =>
        val envelope = RequestEnvelope(reqs.toSeq)
        log.debug("{}: sending {} to [{}]", ownId, envelope, to)
        dslinkMgr.dsaSend(to, envelope)
        logRequestBatch(to, envelope.requests)
    }
  }

  /**
   * Logs requests.
   */
  private def logRequestBatch(to: String, requests: Seq[DSARequest]) = {
    import models.Settings.Paths._

    val tgtLinkName = if (to.startsWith(Downstream) && to != Downstream)
      to drop Downstream.size + 1
    else
      "broker"

    eventDaos.requestEventDao.saveRequestBatchEvents(DateTime.now, linkName, connInfo.linkAddress,
      tgtLinkName, requests: _*)
  }

  /**
   * Saves the request's target indexed by its RID or SID, where applicable.
   */
  private def cacheRequestTarget(request: DSARequest, target: String) = request match {
<<<<<<< HEAD
    case r @ (_: ListRequest | _: InvokeRequest) =>
      persist(RidTargetsRequesterState(r.rid, target)) { event =>
        log.debug("{}: RID targets persisted {}", ownId, event)
        targetsByRid.put(event.rid, event.target)
      }
    case r: SubscribeRequest =>
      persist(SidTargetsRequesterState(r.path.sid, target)) { event =>
        log.debug("{}: SID targets persisted {}", ownId, event)
        targetsBySid.put(event.sid, event.target)
      }
    case _ => // do nothing
=======
    case r @ (_: ListRequest | _: InvokeRequest) => targetsByRid.put(r.rid, target)
    case r: SubscribeRequest                     => targetsBySid.put(
      r.path.sid,
      PathAndQos(target, r.path.qos.map(QoS(_)).getOrElse(QoS.Default))
    )
    case _                                       => // do nothing
>>>>>>> f7b0f329
  }

  /**
   * Resolves target link by analyzing the path.
   */
  private val resolveTargetByPath = {

    val extractPath: PartialFunction[DSARequest, String] = {
      case ListRequest(_, path)         => path
      case SetRequest(_, path, _, _)    => path
      case RemoveRequest(_, path)       => path
      case InvokeRequest(_, path, _, _) => path
      case SubscribeRequest(_, paths)   => paths.head.path // assuming one path after split
    }

    extractPath andThen resolveLinkPath
  }

  /**
   * Tries to resolve the request target by path or by cached RID/SID (for Close/Unsubscribe, and
   * also removes the target from the cache after the look up).
   */
  private def resolveTarget(request: DSARequest) = {

    val resolveUnsubscribeTarget: PartialFunction[DSARequest, String] = {
<<<<<<< HEAD
      case UnsubscribeRequest(_, sids) =>
        val target = targetsBySid.get(sids.head).get
        persist(RemoveTargetBySid(sids.head)) { event =>
          log.debug("{}: removing by SID persisted {}", ownId, event)
          targetsBySid.remove(event.sid)
        }
        target
=======
      case UnsubscribeRequest(_, sids) => targetsBySid.remove(sids.head).get.path
>>>>>>> f7b0f329
    }

    val resolveCloseTarget: PartialFunction[DSARequest, String] = {
      case CloseRequest(rid) =>
        val target = targetsByRid.get(rid).get
        persist(RemoveTargetByRid(rid)) { event =>
          log.debug("{}: removing by RID persisted {}", ownId, event)
          targetsByRid.remove(event.rid)
        }
        target
    }

    (resolveTargetByPath orElse resolveUnsubscribeTarget orElse resolveCloseTarget)(request)
  }
}

case class PathAndQos(path:String, qos:QoS.Level)

object QoS {
  sealed abstract class Level(val index:Int){
    def <(other:Level) = index < other.index
    def >(other:Level) = index > other.index
    def >=(other:Level) = index >= other.index
    def <=(other:Level) = index <= other.index
  }

  case object Default extends Level(0)
  case object Queued extends Level(1)
  case object Durable extends Level(2)
  case object DurableAndPersist extends Level(3)


  def apply(level:Int): QoS.Level = level match {
    case 0 => Default
    case 1 => Queued
    case 2 => Durable
    case 3 => DurableAndPersist
    case  _ => throw new RuntimeException(s"unsupported QoS level: $level")
  }
}<|MERGE_RESOLUTION|>--- conflicted
+++ resolved
@@ -1,20 +1,14 @@
 package models.akka
-
-<<<<<<< HEAD
-import scala.util.control.NonFatal
-import org.joda.time.DateTime
-import models.{RequestEnvelope, ResponseEnvelope}
-=======
 
 import akka.stream.scaladsl.{Flow, Keep, Sink, Source, SourceQueueWithComplete, StreamRefs}
 import akka.stream.{ActorMaterializer, OverflowStrategy}
 import models.akka.Messages._
 
+import scala.concurrent.Future
 import scala.concurrent.ExecutionContext.Implicits.global
 import scala.util.control.NonFatal
 import org.joda.time.DateTime
 import models.{RequestEnvelope, ResponseEnvelope, Settings, SubscriptionResponseEnvelope}
->>>>>>> f7b0f329
 import models.rpc._
 import models.rpc.DSAValue.DSAVal
 import models.metrics.EventDaos
@@ -22,17 +16,12 @@
 import akka.pattern.pipe
 import models.akka.QoSState._
 
-import scala.concurrent.Future
-
 /**
  * Handles communication with a remote DSLink in Requester mode.
  */
 trait RequesterBehavior { me: AbstractDSLinkActor =>
-<<<<<<< HEAD
-=======
 
   implicit val materializer = ActorMaterializer()
->>>>>>> f7b0f329
 
   protected def eventDaos: EventDaos
   protected def dslinkMgr: DSLinkManager
@@ -45,12 +34,8 @@
   
   // used by Close and Unsubscribe requests to retrieve the targets of previously used RID/SID
   private val targetsByRid = collection.mutable.Map.empty[Int, String]
-<<<<<<< HEAD
-  private val targetsBySid = collection.mutable.Map.empty[Int, String]
-=======
   private val targetsBySid = collection.mutable.Map.empty[Int, PathAndQos]
 
->>>>>>> f7b0f329
   private var lastRid: Int = 0
 
   val channel = Flow.fromGraph(new SubscriptionChannel(qosState))
@@ -141,7 +126,7 @@
       targetsByRid.put(event.rid, event.target)
     case event: SidTargetsRequesterState =>
       log.debug("{}: trying to recover {}", ownId, event)
-      targetsBySid.put(event.sid, event.target)
+      targetsBySid.put(event.sid, event.pathAndQos)
     case event: RemoveTargetByRid =>
       log.debug("{}: trying to recover remove action by {}", ownId, event)
       targetsByRid.remove(event.rid)
@@ -275,26 +260,17 @@
    * Saves the request's target indexed by its RID or SID, where applicable.
    */
   private def cacheRequestTarget(request: DSARequest, target: String) = request match {
-<<<<<<< HEAD
     case r @ (_: ListRequest | _: InvokeRequest) =>
       persist(RidTargetsRequesterState(r.rid, target)) { event =>
         log.debug("{}: RID targets persisted {}", ownId, event)
         targetsByRid.put(event.rid, event.target)
       }
     case r: SubscribeRequest =>
-      persist(SidTargetsRequesterState(r.path.sid, target)) { event =>
+      persist(SidTargetsRequesterState(r.path.sid, PathAndQos(target, r.path.qos.map(QoS(_)).getOrElse(QoS.Default)))) { event =>
         log.debug("{}: SID targets persisted {}", ownId, event)
-        targetsBySid.put(event.sid, event.target)
+        targetsBySid.put(event.sid, event.pathAndQos)
       }
     case _ => // do nothing
-=======
-    case r @ (_: ListRequest | _: InvokeRequest) => targetsByRid.put(r.rid, target)
-    case r: SubscribeRequest                     => targetsBySid.put(
-      r.path.sid,
-      PathAndQos(target, r.path.qos.map(QoS(_)).getOrElse(QoS.Default))
-    )
-    case _                                       => // do nothing
->>>>>>> f7b0f329
   }
 
   /**
@@ -320,17 +296,13 @@
   private def resolveTarget(request: DSARequest) = {
 
     val resolveUnsubscribeTarget: PartialFunction[DSARequest, String] = {
-<<<<<<< HEAD
       case UnsubscribeRequest(_, sids) =>
-        val target = targetsBySid.get(sids.head).get
+        val target = targetsBySid.get(sids.head).get.path
         persist(RemoveTargetBySid(sids.head)) { event =>
           log.debug("{}: removing by SID persisted {}", ownId, event)
           targetsBySid.remove(event.sid)
         }
         target
-=======
-      case UnsubscribeRequest(_, sids) => targetsBySid.remove(sids.head).get.path
->>>>>>> f7b0f329
     }
 
     val resolveCloseTarget: PartialFunction[DSARequest, String] = {
