--- conflicted
+++ resolved
@@ -2,25 +2,16 @@
 
 import java.util.regex.Pattern
 
-<<<<<<< HEAD
-import akka.actor.{ ActorLogging }
 import akka.persistence.PersistentActor
-=======
-import akka.actor.{Actor, ActorLogging}
->>>>>>> c97e6de2
+import akka.actor.ActorLogging
 import akka.routing.Routee
 import akka.stream.ActorMaterializer
 import akka.stream.scaladsl.Source
 import models.akka.DSLinkMode.DSLinkMode
 import models.akka.Messages.{DSLinkNodeStats, LinkState}
 import models.akka.responder.SimpleResponderBehavior
-<<<<<<< HEAD
-import models.akka.responder.ResponderBehavior
 import models.rpc.{ CloseRequest, DSARequest, DSAResponse, ListRequest, ResponseMessage }
-=======
-import models.rpc.{CloseRequest, DSARequest, DSAResponse, ListRequest, ResponseMessage}
 import models.{RequestEnvelope, Settings}
->>>>>>> c97e6de2
 
 /**
  * Base actor for DSA "link folder" nodes, such as `/downstream` or `/upstream`.
@@ -44,7 +35,6 @@
 
   override def postStop = log.info(s"$ownId actor stopped")
 
-<<<<<<< HEAD
   val dslinkFolderRecover: Receive = {
     case event: DSLinkCreated =>
       log.debug("{}: trying to recover {}", ownId, event)
@@ -59,9 +49,8 @@
       log.debug("{}: trying to recover {}", ownId, event)
       links -= event.name
   }
-=======
+
   implicit val mat = ActorMaterializer()
->>>>>>> c97e6de2
 
   /**
    * Terminates the actor system if the actor's path does not match `/user/<path>`.
