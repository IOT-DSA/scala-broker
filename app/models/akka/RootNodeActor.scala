--- conflicted
+++ resolved
@@ -71,11 +71,7 @@
    * Creates a /defs node hierarchy.
    */
   private def createDefsNode = {
-<<<<<<< HEAD
     val defsNode: DSANode = TypedActor(context).typedActorOf(DSANode.props(None), Defs)
-=======
-    val defsNode:DSANode = TypedActor(context).typedActorOf(DSANode.props(None), Defs)
->>>>>>> 7411a353
     defsNode.profile = "node"
     defsNode.addChild("profile").foreach { node =>
       node.profile = "static"
@@ -105,11 +101,7 @@
    * Creates a /users node.
    */
   private def createUsersNode = {
-<<<<<<< HEAD
     val usersNode: DSANode = TypedActor(context).typedActorOf(DSANode.props(None), Users)
-=======
-    val usersNode:DSANode = TypedActor(context).typedActorOf(DSANode.props(None), Users)
->>>>>>> 7411a353
     usersNode.profile = "node"
     usersNode
   }
@@ -118,11 +110,7 @@
    * Creates a /sys node.
    */
   private def createSysNode = {
-<<<<<<< HEAD
     val sysNode: DSANode = TypedActor(context).typedActorOf(DSANode.props(None), Sys)
-=======
-    val sysNode:DSANode = TypedActor(context).typedActorOf(DSANode.props(None), Sys)
->>>>>>> 7411a353
     sysNode.profile = "node"
 
     // Add root node (aka tokens/GroupToken node) for all tokens
