package models.akka.local

import akka.actor.{PoisonPill, Props, actorRef2Scala}
import akka.routing.{ActorRefRoutee, Routee}
<<<<<<< HEAD
import models.akka.{DSLinkCreated, DSLinkFolderActor, DSLinkRegistered, DSLinkRemoved, DSLinkUnregistered, IsNode, rows}
=======
import akka.stream.scaladsl.Source
>>>>>>> c97e6de2
import models.akka.Messages._
import models.akka.{DSLinkFolderActor, IsNode, rows}
import models.rpc.DSAValue._

/**
  * Actor for local DSA link folder node, such as `/upstream` or `/downstream`.
  */
class LocalDSLinkFolderActor(linkPath: String, linkProps: Props, extraConfigs: (String, DSAVal)*)
  extends DSLinkFolderActor(linkPath) {

  override def persistenceId = linkPath

  /**
<<<<<<< HEAD
   * Handles incoming messages.
   */
  override def receiveCommand = responderBehavior orElse mgmtHandler

  /**
    * Handles persisted events.
    */
  override def receiveRecover = dslinkFolderRecover orElse responderRecover

  /**
   * Handles control messages.
   */
  private val mgmtHandler: Receive = {
=======
    * Handles incoming messages.
    */
  def receive = responderBehavior orElse mgmtHandler

  /**
    * Handles control messages.
    */
  val mgmtHandler: Receive = {
>>>>>>> c97e6de2

    case GetOrCreateDSLink(name) =>
      persist(DSLinkCreated(name)) { event =>
        log.debug("{}: requested DSLink '{}'", ownId, event.name)
        sender ! getOrCreateDSLink(event.name)
      }

    case RegisterDSLink(name, mode, connected) =>
      persist(DSLinkRegistered(name, mode, connected)) { event =>
        links += (event.name -> LinkState(event.mode, event.connected))
        log.info("{}: registered DSLink '{}'", ownId, event.name)
        notifyOnRegister(event.name)
      }

    case GetDSLinkNames => sender ! links.keys

    case RemoveDSLink(name) =>
      persist(DSLinkRemoved(name)) { event =>
        removeDSLinks(event.names: _*)
        log.debug("{}: ordered to remove DSLink '{}'", ownId, event.names)
      }

    case UnregisterDSLink(name) =>
      persist(DSLinkUnregistered(name)) { event =>
        links -= event.name
        log.info("{}: removed DSLink '{}'", ownId, event.name)
        notifyOnRemove(event.name)
      }

    case DSLinkStateChanged(name, mode, connected) => changeLinkState(name, mode, connected, true)

    case GetDSLinkStats =>
      val stats = buildDSLinkNodeStats
      sender ! DSLinkStats(Map(stats.address -> stats))

    case FindDSLinks(regex, limit, offset) =>
      sender ! Map(self.path.address -> findDSLinks(regex, limit, offset))

    case RemoveDisconnectedDSLinks => removeDisconnectedDSLinks
  }

  /**
    * Creates/accesses a new DSLink actor and returns a [[Routee]] instance for it.
    */
  protected def getOrCreateDSLink(name: String): Routee = {
    val child = context.child(name) getOrElse {
      log.info("{}: creating a new dslink '{}'", ownId, name)
      context.actorOf(linkProps, name)
    }
    ActorRefRoutee(child)
  }

  private def newdslink(name: String): Unit = {
    sender ! getOrCreateDSLink(name)
  }

  /**
    * Terminates the specified DSLink actors.
    */
  protected def removeDSLinks(names: String*) = {
    names map context.child collect { case Some(ref) => ref } foreach (_ ! PoisonPill)
  }

  /**
    * Generates a list of values in response to LIST request.
    */
  protected def listNodes: Source[ArrayValue, _] = {
    val configs = rows(IsNode) ++ rows(extraConfigs: _*)

    val children = links.keys map (name => array(name, obj(IsNode)))

    Source(configs ++ children)
  }
}

/**
  * Factory for [[LocalDSLinkFolderActor]] instances.
  */
object LocalDSLinkFolderActor {

  /**
    * Creates a new props for [[LocalDSLinkFolderActor]].
    */
  def props(linkPath: String, linkProps: Props, extraConfigs: (String, DSAVal)*) =
    Props(new LocalDSLinkFolderActor(linkPath, linkProps, extraConfigs: _*))
}<|MERGE_RESOLUTION|>--- conflicted
+++ resolved
@@ -2,11 +2,8 @@
 
 import akka.actor.{PoisonPill, Props, actorRef2Scala}
 import akka.routing.{ActorRefRoutee, Routee}
-<<<<<<< HEAD
-import models.akka.{DSLinkCreated, DSLinkFolderActor, DSLinkRegistered, DSLinkRemoved, DSLinkUnregistered, IsNode, rows}
-=======
+import models.akka.{DSLinkCreated, DSLinkRegistered, DSLinkRemoved, DSLinkUnregistered}
 import akka.stream.scaladsl.Source
->>>>>>> c97e6de2
 import models.akka.Messages._
 import models.akka.{DSLinkFolderActor, IsNode, rows}
 import models.rpc.DSAValue._
@@ -20,7 +17,6 @@
   override def persistenceId = linkPath
 
   /**
-<<<<<<< HEAD
    * Handles incoming messages.
    */
   override def receiveCommand = responderBehavior orElse mgmtHandler
@@ -34,16 +30,6 @@
    * Handles control messages.
    */
   private val mgmtHandler: Receive = {
-=======
-    * Handles incoming messages.
-    */
-  def receive = responderBehavior orElse mgmtHandler
-
-  /**
-    * Handles control messages.
-    */
-  val mgmtHandler: Receive = {
->>>>>>> c97e6de2
 
     case GetOrCreateDSLink(name) =>
       persist(DSLinkCreated(name)) { event =>
